#include <torch/csrc/Generator.h>

#include <structmember.h>
#include <ATen/ATen.h>
#include <ATen/CPUGenerator.h>

#include <TH/TH.h>
#include <torch/csrc/THP.h>
#include <torch/csrc/Device.h>
#include <torch/csrc/Exceptions.h>
#include <torch/csrc/autograd/python_variable.h>
#include <torch/csrc/autograd/generated/VariableType.h>
#include <torch/csrc/utils/tensor_types.h>
#include "torch/csrc/utils/python_arg_parser.h"
#include <torch/csrc/autograd/generated/variable_factories.h>

#ifdef USE_CUDA
#include <THC/THCTensorRandom.h>
#include <ATen/CUDAGenerator.h>
#endif

using namespace at;
using namespace torch;

PyObject *THPGeneratorClass = nullptr;

PyObject * THPGenerator_initDefaultGenerator(at::Generator cdata)
{
  auto type = (PyTypeObject*)THPGeneratorClass;
  auto self = THPObjectPtr{type->tp_alloc(type, 0)};
  if (!self) throw python_error();
  auto self_ = reinterpret_cast<THPGenerator*>(self.get());
  self_->cdata = cdata;
  return self.release();
}

static void THPGenerator_dealloc(THPGenerator* self)
{
<<<<<<< HEAD
  self->cdata->set_pyobj(nullptr);
  self->cdata = {};
=======
  self->cdata.~Generator();
>>>>>>> 9d6a996d
  Py_TYPE(self)->tp_free((PyObject*)self);
}

static PyObject * THPGenerator_pynew(PyTypeObject *type, PyObject *args, PyObject *kwargs)
{
  HANDLE_TH_ERRORS
  static torch::PythonArgParser parser({
    "Generator(Device device=None)"
  });
  torch::ParsedArgs<1> parsed_args;
  auto r = parser.parse(args, kwargs, parsed_args);
  auto device = r.deviceWithDefault(0, at::Device(at::kCPU));

  THPGeneratorPtr self((THPGenerator *)type->tp_alloc(type, 0));
#ifdef USE_CUDA
  if (device.type() == at::kCPU) {
    self->cdata = make_generator<CPUGenerator>();
  } else if (device.type() == at::kCUDA){
    self->cdata = make_generator<CUDAGenerator>(device.index());
  } else {
    AT_ERROR("Device type ", c10::DeviceTypeName(device.type()),
             " is not supported for torch.Generator() api.");
  }
#else
  TORCH_CHECK(device.type() == at::kCPU,
              "Device type ", c10::DeviceTypeName(device.type()),
              " is not supported for torch.Generator() api.");
  self->cdata = make_generator<CPUGenerator>();
#endif
  return (PyObject*)self.release();
  END_HANDLE_TH_ERRORS
}

static PyObject * THPGenerator_getState(THPGenerator *self, PyObject *noargs)
{
  using namespace torch::autograd;
  HANDLE_TH_ERRORS
  Variable var = torch::empty({0}, at::device(at::kCPU).dtype(at::kByte));
  if (self->cdata->device().type() == at::kCPU) {
    THByteTensor_getRNGState(self->cdata, (THByteTensor*)(var.unsafeGetTensorImpl()));
  } else {
#ifdef USE_CUDA
    TORCH_INTERNAL_ASSERT(self->cdata->device().type() == at::kCUDA);
    THCRandom_getRNGState(self->cdata, (THByteTensor*)(var.unsafeGetTensorImpl()));
#else 
    TORCH_INTERNAL_ASSERT(false, "PyTorch not compiled with CUDA");
#endif 
  }
  return THPVariable_Wrap(std::move(var));
  END_HANDLE_TH_ERRORS
}

static PyObject * THPGenerator_setState(THPGenerator *self, PyObject *_new_state)
{
  using namespace torch::autograd;
  HANDLE_TH_ERRORS
  if (!THPVariable_Check(_new_state)) {
    throw TypeError("expected a torch.ByteTensor, but got %s", Py_TYPE(_new_state)->tp_name);
  }
  auto& tensor = ((THPVariable*)_new_state)->cdata;
  if (tensor.layout() != kStrided || tensor.device().type() != kCPU || tensor.scalar_type() != kByte) {
    auto type_name = torch::utils::options_to_string(tensor.options());
    throw TypeError("expected a torch.ByteTensor, but got %s", type_name.c_str());
  }
  if (self->cdata->device().type() == at::kCPU) {
    THByteTensor_setRNGState(self->cdata, (THByteTensor*)tensor.unsafeGetTensorImpl());
  } else {
#ifdef USE_CUDA
    TORCH_INTERNAL_ASSERT(self->cdata->device().type() == at::kCUDA);
    THCRandom_setRNGState(self->cdata, (THByteTensor*)tensor.unsafeGetTensorImpl());
#else 
    TORCH_INTERNAL_ASSERT(false, "PyTorch not compiled with CUDA");
#endif 
  }
  Py_INCREF(self);
  return (PyObject*)self;
  END_HANDLE_TH_ERRORS
}

static PyObject * THPGenerator_manualSeed(THPGenerator *self, PyObject *seed)
{
  HANDLE_TH_ERRORS
  auto generator = self->cdata;
  THPUtils_assert(THPUtils_checkLong(seed), "manual_seed expected a long, "
          "but got %s", THPUtils_typename(seed));
  // See Note [Acquire lock when using random generators]
  std::lock_guard<std::mutex> lock(generator->mutex_);
  generator->set_current_seed(THPUtils_unpackLong(seed));
  Py_INCREF(self);
  return (PyObject*)self;
  END_HANDLE_TH_ERRORS
}

static PyObject * THPGenerator_seed(THPGenerator *self, PyObject *noargs)
{
  HANDLE_TH_ERRORS
  // See Note [Acquire lock when using random generators]
  std::lock_guard<std::mutex> lock(self->cdata->mutex_);
  uint64_t seed_val = self->cdata->seed();
  return THPUtils_packUInt64(seed_val);
  END_HANDLE_TH_ERRORS
}

static PyObject * THPGenerator_initialSeed(THPGenerator *self, PyObject *noargs)
{
  HANDLE_TH_ERRORS
  return THPUtils_packUInt64(self->cdata->current_seed());
  END_HANDLE_TH_ERRORS
}

static PyObject * THPGenerator_get_device(THPGenerator *self, void *unused) {
  HANDLE_TH_ERRORS
  return THPDevice_New(self->cdata->device());
  END_HANDLE_TH_ERRORS
}

static struct PyGetSetDef THPGenerator_properties[] = {
  {"device", (getter)THPGenerator_get_device, nullptr, nullptr, nullptr},
  {nullptr}
};

static PyMethodDef THPGenerator_methods[] = {
  {"get_state",       (PyCFunction)THPGenerator_getState,       METH_NOARGS,  nullptr},
  {"set_state",       (PyCFunction)THPGenerator_setState,       METH_O,       nullptr},
  {"manual_seed",     (PyCFunction)THPGenerator_manualSeed,     METH_O,       nullptr},
  {"seed",            (PyCFunction)THPGenerator_seed,           METH_NOARGS,  nullptr},
  {"initial_seed",    (PyCFunction)THPGenerator_initialSeed,    METH_NOARGS,  nullptr},
  {nullptr}
};

static struct PyMemberDef THPGenerator_members[] = {
  {(char*)"_cdata", T_ULONGLONG, offsetof(THPGenerator, cdata), READONLY, nullptr},
  {nullptr}
};

PyTypeObject THPGeneratorType = {
  PyVarObject_HEAD_INIT(nullptr, 0)
  "torch._C.Generator",                   /* tp_name */
  sizeof(THPGenerator),                        /* tp_basicsize */
  0,                                           /* tp_itemsize */
  (destructor)THPGenerator_dealloc,            /* tp_dealloc */
  0,                                           /* tp_vectorcall_offset */
  nullptr,                                     /* tp_getattr */
  nullptr,                                     /* tp_setattr */
  nullptr,                                     /* tp_reserved */
  nullptr,                                     /* tp_repr */
  nullptr,                                     /* tp_as_number */
  nullptr,                                     /* tp_as_sequence */
  nullptr,                                     /* tp_as_mapping */
  nullptr,                                     /* tp_hash  */
  nullptr,                                     /* tp_call */
  nullptr,                                     /* tp_str */
  nullptr,                                     /* tp_getattro */
  nullptr,                                     /* tp_setattro */
  nullptr,                                     /* tp_as_buffer */
  Py_TPFLAGS_DEFAULT | Py_TPFLAGS_BASETYPE,    /* tp_flags */
  nullptr,                                     /* tp_doc */
  nullptr,                                     /* tp_traverse */
  nullptr,                                     /* tp_clear */
  nullptr,                                     /* tp_richcompare */
  0,                                           /* tp_weaklistoffset */
  nullptr,                                     /* tp_iter */
  nullptr,                                     /* tp_iternext */
  THPGenerator_methods,                        /* tp_methods */
  THPGenerator_members,                        /* tp_members */
  THPGenerator_properties,                     /* tp_getset */
  nullptr,                                     /* tp_base */
  nullptr,                                     /* tp_dict */
  nullptr,                                     /* tp_descr_get */
  nullptr,                                     /* tp_descr_set */
  0,                                           /* tp_dictoffset */
  nullptr,                                     /* tp_init */
  nullptr,                                     /* tp_alloc */
  THPGenerator_pynew,                          /* tp_new */
};

bool THPGenerator_init(PyObject *module)
{
  THPGeneratorClass = (PyObject*)&THPGeneratorType;
  if (PyType_Ready(&THPGeneratorType) < 0)
    return false;
  Py_INCREF(&THPGeneratorType);
  PyModule_AddObject(module, "Generator", (PyObject *)&THPGeneratorType);
  return true;
}

void set_pyobj(const Generator& self, PyObject* pyobj) {
  TORCH_CHECK(self.defined(), "cannot call set_pyobj() on undefined generator");
  self->set_pyobj(pyobj);
}

PyObject* pyobj(const Generator& self) {
  TORCH_CHECK(self.defined(), "cannot call pyobj() on undefined generator");
  return self->pyobj();
}

PyObject * THPGenerator_Wrap(Generator gen)
{
  if (!gen.defined()) {
    Py_RETURN_NONE;
  }

  if (auto obj = pyobj(gen)) {
    Py_INCREF(obj);
    return obj;
  }

  return THPGenerator_NewWithVar((PyTypeObject *)THPGeneratorClass, std::move(gen));
}

PyObject* THPGenerator_NewWithVar(PyTypeObject* type, Generator gen)
{
  PyObject* obj = type->tp_alloc(type, 0);
  if (obj) {
    auto g = (THPGenerator*) obj;
    new (&g->cdata) Generator(std::move(gen));
    set_pyobj(g->cdata, obj);
  }
  return obj;
}<|MERGE_RESOLUTION|>--- conflicted
+++ resolved
@@ -36,12 +36,8 @@
 
 static void THPGenerator_dealloc(THPGenerator* self)
 {
-<<<<<<< HEAD
   self->cdata->set_pyobj(nullptr);
-  self->cdata = {};
-=======
   self->cdata.~Generator();
->>>>>>> 9d6a996d
   Py_TYPE(self)->tp_free((PyObject*)self);
 }
 
@@ -252,6 +248,8 @@
   return THPGenerator_NewWithVar((PyTypeObject *)THPGeneratorClass, std::move(gen));
 }
 
+// Creates a new Python object for a Generator. The Generator must not already
+// have a PyObject* associated with it.
 PyObject* THPGenerator_NewWithVar(PyTypeObject* type, Generator gen)
 {
   PyObject* obj = type->tp_alloc(type, 0);
