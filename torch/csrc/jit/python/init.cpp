--- conflicted
+++ resolved
@@ -658,11 +658,7 @@
           std::ostringstream docstring;
           docstring << "Automatically bound operator '" << op_name
                     << "' with schema(s):\n";
-<<<<<<< HEAD
-                    
-=======
-
->>>>>>> fa5bc9fa
+
           for (const auto& op : operations) {
             docstring << "  " << op->schema() << "\n";
           }
