#include <torch/optim/rmsprop.h>

#include <torch/csrc/autograd/variable.h>
#include <torch/serialize/archive.h>
#include <torch/utils.h>

#include <ATen/ATen.h>

#include <functional>

namespace torch {
namespace optim {

<<<<<<< HEAD
RMSpropOptions::RMSpropOptions(double lr)
    : lr_(lr) {}
=======
RMSpropOptions::RMSpropOptions(double lr) : lr_(lr) {}
>>>>>>> fa5bc9fa

bool operator==(const RMSpropOptions& lhs, const RMSpropOptions& rhs) {
  return (lhs.lr() == rhs.lr()) &&
          (lhs.alpha() == rhs.alpha()) &&
          (lhs.eps() == rhs.eps()) &&
          (lhs.weight_decay() == rhs.weight_decay()) &&
          (lhs.momentum() == rhs.momentum()) &&
          (lhs.centered() == rhs.centered());
}

void RMSpropOptions::serialize(torch::serialize::OutputArchive& archive) const {
  _TORCH_OPTIM_SERIALIZE_TORCH_ARG(lr);
  _TORCH_OPTIM_SERIALIZE_TORCH_ARG(alpha);
  _TORCH_OPTIM_SERIALIZE_TORCH_ARG(eps);
  _TORCH_OPTIM_SERIALIZE_TORCH_ARG(weight_decay);
  _TORCH_OPTIM_SERIALIZE_TORCH_ARG(momentum);
  _TORCH_OPTIM_SERIALIZE_TORCH_ARG(centered);
}

void RMSpropOptions::serialize(torch::serialize::InputArchive& archive) {
  _TORCH_OPTIM_DESERIALIZE_TORCH_ARG(double, lr);
  _TORCH_OPTIM_DESERIALIZE_TORCH_ARG(double, alpha);
  _TORCH_OPTIM_DESERIALIZE_TORCH_ARG(double, eps);
  _TORCH_OPTIM_DESERIALIZE_TORCH_ARG(double, weight_decay);
  _TORCH_OPTIM_DESERIALIZE_TORCH_ARG(double, momentum);
  _TORCH_OPTIM_DESERIALIZE_TORCH_ARG(bool, centered);
}

bool operator==(const RMSpropParamState& lhs, const RMSpropParamState& rhs) {
  return (lhs.step() == rhs.step()) &&
         torch::equal(lhs.square_avg(), rhs.square_avg()) &&
<<<<<<< HEAD
         ((!lhs.momentum_buffer().defined() && !rhs.momentum_buffer().defined()) ||
          (lhs.momentum_buffer().defined() && rhs.momentum_buffer().defined() &&
          torch::equal(lhs.momentum_buffer(), rhs.momentum_buffer()))) &&
         ((!lhs.grad_avg().defined() && !rhs.grad_avg().defined()) ||
           (lhs.grad_avg().defined() && rhs.grad_avg().defined() &&
           torch::equal(lhs.grad_avg(), rhs.grad_avg())));
=======
         torch::equal_if_defined(lhs.momentum_buffer(), rhs.momentum_buffer()) &&
         torch::equal_if_defined(lhs.grad_avg(), rhs.grad_avg());
>>>>>>> fa5bc9fa
}

void RMSpropParamState::serialize(torch::serialize::OutputArchive& archive) const {
  _TORCH_OPTIM_SERIALIZE_TORCH_ARG(step);
  _TORCH_OPTIM_SERIALIZE_TORCH_ARG(square_avg);
  _TORCH_OPTIM_SERIALIZE_TORCH_ARG(momentum_buffer);
  _TORCH_OPTIM_SERIALIZE_TORCH_ARG(grad_avg);
}

void RMSpropParamState::serialize(torch::serialize::InputArchive& archive) {
  _TORCH_OPTIM_DESERIALIZE_TORCH_ARG(int64_t, step);
  _TORCH_OPTIM_DESERIALIZE_TORCH_ARG(Tensor, square_avg);
  _TORCH_OPTIM_DESERIALIZE_TORCH_ARG(Tensor, momentum_buffer);
  _TORCH_OPTIM_DESERIALIZE_TORCH_ARG(Tensor, grad_avg);
}

/// Adapted from
/// https://github.com/pytorch/pytorch/blob/master/torch/optim/rmsprop.py
<<<<<<< HEAD
void RMSprop::step() {
  NoGradGuard no_grad;
=======
Tensor RMSprop::step(LossClosure closure)  {
  NoGradGuard no_grad;
  Tensor loss = {};
  if (closure != nullptr) {
    at::AutoGradMode enable_grad(true);
    loss = closure();
  }
>>>>>>> fa5bc9fa
  for (auto& group : param_groups_) {
    for (auto& p : group.params()) {
      if (!p.grad().defined()) {
        continue;
      }
      auto grad = p.grad();
      TORCH_CHECK(!grad.is_sparse(), "RMSprop does not support sparse gradients");
      auto param_state = state_.find(c10::guts::to_string(p.unsafeGetTensorImpl()));
      auto& options = static_cast<RMSpropOptions&>(group.options());

      // State initialization
      if (param_state == state_.end()) {
        auto state = std::make_unique<RMSpropParamState>();
        state->step(0);
        state->square_avg(torch::zeros_like(p, MemoryFormat::Preserve));
        if (options.momentum() > 0) {
          state->momentum_buffer(torch::zeros_like(p, MemoryFormat::Preserve));
        }
        if (options.centered()) {
          state->grad_avg(torch::zeros_like(p, MemoryFormat::Preserve));
        }
        state_[c10::guts::to_string(p.unsafeGetTensorImpl())] = std::move(state);
      }

      auto& state = static_cast<RMSpropParamState&>(*state_[c10::guts::to_string(p.unsafeGetTensorImpl())]);
      auto& square_avg = state.square_avg();
      auto alpha = options.alpha();
<<<<<<< HEAD

      state.step(state.step() + 1);

=======

      state.step(state.step() + 1);

>>>>>>> fa5bc9fa
      if (options.weight_decay() != 0) {
        grad = grad.add(p, options.weight_decay());
      }

      square_avg.mul_(alpha).addcmul_(grad, grad, 1 - alpha);

      Tensor avg;
      if (options.centered()) {
        auto& grad_avg = state.grad_avg();
        grad_avg.mul_(alpha).add_(grad, 1-alpha);
        avg = square_avg.addcmul(grad_avg, grad_avg, -1).sqrt_().add_(options.eps());
      } else {
        avg = square_avg.sqrt().add_(options.eps());
      }

      if (options.momentum() > 0) {
        auto& buf = state.momentum_buffer();
        buf.mul_(options.momentum()).addcdiv_(grad, avg);
        // Need to avoid version tracking for parameter.
        p.add_(buf, -options.lr());
      } else {
        // Need to avoid version tracking for parameter.
        p.addcdiv_(grad, avg, -options.lr());
      }
    }
  }
  return loss;
}

void RMSprop::add_parameters(const std::vector<Tensor>& parameters) {
  return _add_parameters_new_design(parameters);
}

const std::vector<Tensor>& RMSprop::parameters() const noexcept {
  return _parameters_new_design();
}

std::vector<Tensor>& RMSprop::parameters() noexcept {
  return _parameters_new_design();
}

size_t RMSprop::size() const noexcept {
  return _size_new_design();
}

void RMSprop::add_parameters(const std::vector<Tensor>& parameters) {
  return _add_parameters_new_design(parameters);
}

const std::vector<Tensor>& RMSprop::parameters() const noexcept {
  return _parameters_new_design();
}

std::vector<Tensor>& RMSprop::parameters() noexcept {
  return _parameters_new_design();
}

size_t RMSprop::size() const noexcept {
  return _size_new_design();
}

void RMSprop::save(serialize::OutputArchive& archive) const {
  serialize(*this, archive);
}

void RMSprop::load(serialize::InputArchive& archive) {
  IValue pytorch_version;
  if (archive.try_read("pytorch_version", pytorch_version)) {
    serialize(*this, archive);
  }
  else { // deserializing archives saved in old format (prior to version 1.5.0)
    TORCH_WARN(
      "Your serialized RMSprop optimizer is still using the old serialization format. "
      "The step value in state will be set to 0 because the old RMSprop optimizer didn't track the step value."
      "You should re-save your RMSprop optimizer to use the new serialization format.");
    std::vector<Tensor> square_average_buffers;
    std::vector<Tensor> momentum_buffers;
    std::vector<Tensor> grad_average_buffers;
    torch::optim::serialize(archive, "square_average_buffers", square_average_buffers);
    torch::optim::serialize(archive, "momentum_buffers", momentum_buffers);
    torch::optim::serialize(archive, "grad_average_buffers", grad_average_buffers);
    // since there were no param_groups prior to version 1.5.0, assuming all tensors are now in one param_group
    std::vector<Tensor> params = param_groups_.at(0).params();
    for (size_t idx = 0; idx < square_average_buffers.size(); idx++) {
      auto state = std::make_unique<RMSpropParamState>();
      state->square_avg(square_average_buffers[idx]);
      if(idx < momentum_buffers.size()) {
        state->momentum_buffer(momentum_buffers.at(idx));
      }
      if(idx < grad_average_buffers.size()) {
        state->grad_avg(grad_average_buffers.at(idx));
      }
      state_[c10::guts::to_string(params[idx].unsafeGetTensorImpl())] = std::move(state);
    }
  }
}
} // namespace optim
} // namespace torch<|MERGE_RESOLUTION|>--- conflicted
+++ resolved
@@ -11,12 +11,7 @@
 namespace torch {
 namespace optim {
 
-<<<<<<< HEAD
-RMSpropOptions::RMSpropOptions(double lr)
-    : lr_(lr) {}
-=======
 RMSpropOptions::RMSpropOptions(double lr) : lr_(lr) {}
->>>>>>> fa5bc9fa
 
 bool operator==(const RMSpropOptions& lhs, const RMSpropOptions& rhs) {
   return (lhs.lr() == rhs.lr()) &&
@@ -48,17 +43,8 @@
 bool operator==(const RMSpropParamState& lhs, const RMSpropParamState& rhs) {
   return (lhs.step() == rhs.step()) &&
          torch::equal(lhs.square_avg(), rhs.square_avg()) &&
-<<<<<<< HEAD
-         ((!lhs.momentum_buffer().defined() && !rhs.momentum_buffer().defined()) ||
-          (lhs.momentum_buffer().defined() && rhs.momentum_buffer().defined() &&
-          torch::equal(lhs.momentum_buffer(), rhs.momentum_buffer()))) &&
-         ((!lhs.grad_avg().defined() && !rhs.grad_avg().defined()) ||
-           (lhs.grad_avg().defined() && rhs.grad_avg().defined() &&
-           torch::equal(lhs.grad_avg(), rhs.grad_avg())));
-=======
          torch::equal_if_defined(lhs.momentum_buffer(), rhs.momentum_buffer()) &&
          torch::equal_if_defined(lhs.grad_avg(), rhs.grad_avg());
->>>>>>> fa5bc9fa
 }
 
 void RMSpropParamState::serialize(torch::serialize::OutputArchive& archive) const {
@@ -77,10 +63,6 @@
 
 /// Adapted from
 /// https://github.com/pytorch/pytorch/blob/master/torch/optim/rmsprop.py
-<<<<<<< HEAD
-void RMSprop::step() {
-  NoGradGuard no_grad;
-=======
 Tensor RMSprop::step(LossClosure closure)  {
   NoGradGuard no_grad;
   Tensor loss = {};
@@ -88,7 +70,6 @@
     at::AutoGradMode enable_grad(true);
     loss = closure();
   }
->>>>>>> fa5bc9fa
   for (auto& group : param_groups_) {
     for (auto& p : group.params()) {
       if (!p.grad().defined()) {
@@ -116,15 +97,9 @@
       auto& state = static_cast<RMSpropParamState&>(*state_[c10::guts::to_string(p.unsafeGetTensorImpl())]);
       auto& square_avg = state.square_avg();
       auto alpha = options.alpha();
-<<<<<<< HEAD
 
       state.step(state.step() + 1);
 
-=======
-
-      state.step(state.step() + 1);
-
->>>>>>> fa5bc9fa
       if (options.weight_decay() != 0) {
         grad = grad.add(p, options.weight_decay());
       }
@@ -152,22 +127,6 @@
     }
   }
   return loss;
-}
-
-void RMSprop::add_parameters(const std::vector<Tensor>& parameters) {
-  return _add_parameters_new_design(parameters);
-}
-
-const std::vector<Tensor>& RMSprop::parameters() const noexcept {
-  return _parameters_new_design();
-}
-
-std::vector<Tensor>& RMSprop::parameters() noexcept {
-  return _parameters_new_design();
-}
-
-size_t RMSprop::size() const noexcept {
-  return _size_new_design();
 }
 
 void RMSprop::add_parameters(const std::vector<Tensor>& parameters) {
