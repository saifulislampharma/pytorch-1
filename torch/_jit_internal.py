--- conflicted
+++ resolved
@@ -10,11 +10,7 @@
 import torch._C
 from torch._six import builtins
 from torch._utils_internal import get_source_lines_and_file
-<<<<<<< HEAD
-from typing import Tuple, List, Dict, Optional, Union, Any, TypeVar, Generic
-=======
-from typing import Tuple, List, Dict, Optional, Union, Any  # noqa: F401
->>>>>>> 5788f6be
+from typing import Tuple, List, Dict, Optional, Union, Any, TypeVar, Generic  # noqa: F401
 
 # Wrapper functions that can call either of 2 functions depending on a boolean
 # argument
