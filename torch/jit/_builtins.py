import math
import warnings

import torch
import torch.backends.cudnn as cudnn

from torch._six import PY2, PY37, builtins
from ..nn.modules.utils import _single, _pair, _triple, _quadruple

from collections import OrderedDict


_builtin_table = None

_modules_containing_builtins = (torch, torch._C._nn)

_builtin_ops = [
    # Pairs of (function, op_name)
    (_pair, "aten::_pair"),
    (_quadruple, "aten::_quadruple"),
    (_single, "aten::_single"),
    (_triple, "aten::_triple"),
    (OrderedDict, "aten::dict"),
    (dict, "aten::dict"),
    (cudnn.is_acceptable, "aten::cudnn_is_acceptable"),
    (math.ceil, "aten::ceil"),
    (math.copysign, "aten::copysign"),
    (math.erf, "aten::erf"),
    (math.erfc, "aten::erfc"),
    (math.exp, "aten::exp"),
    (math.expm1, "aten::expm1"),
    (math.fabs, "aten::fabs"),
    (math.floor, "aten::floor"),
    (math.gamma, "aten::gamma"),
    (math.lgamma, "aten::lgamma"),
    (math.log, "aten::log"),
    (math.log10, "aten::log10"),
    (math.log1p, "aten::log1p"),
    (math.pow, "aten::pow"),
    (math.sqrt, "aten::sqrt"),
    (math.isnan, "aten::isnan"),
    (math.asinh, "aten::asinh"),
    (math.atanh, "aten::atanh"),
    (math.cosh, "aten::cosh"),
    (math.sinh, "aten::sinh"),
    (math.tanh, "aten::tanh"),
    (math.acos, "aten::acos"),
    (math.asin, "aten::asin"),
    (math.atan, "aten::atan"),
    (math.atan2, "aten::atan2"),
    (math.cos, "aten::cos"),
    (math.sin, "aten::sin"),
    (math.tan, "aten::tan"),
    (math.asinh, "aten::asinh"),
    (math.atanh, "aten::atanh"),
    (math.acosh, "aten::acosh"),
    (math.sinh, "aten::sinh"),
    (math.cosh, "aten::cosh"),
    (math.tanh, "aten::tanh"),
    (math.fmod, "aten::fmod"),
    (math.modf, "aten::modf"),
    (math.factorial, "aten::factorial"),
    (math.frexp, "aten::frexp"),
    (math.isnan, "aten::isnan"),
    (math.isinf, "aten::isinf"),
    (math.degrees, "aten::degrees"),
    (math.radians, "aten::radians"),
    (math.ldexp, "aten::ldexp"),
    (torch.autograd.grad, "aten::grad"),
    (torch.autograd.backward, "aten::backward"),
    (torch._C._infer_size, "aten::_infer_size"),
    (torch.nn.functional._no_grad_embedding_renorm_, "aten::_no_grad_embedding_renorm_"),
    (torch.nn.functional.assert_int_or_pair, "aten::_assert_int_or_pair"),
    (torch.nn.init._no_grad_fill_, "aten::_no_grad_fill_"),
    (torch.nn.init._no_grad_normal_, "aten::_no_grad_normal_"),
    (torch.nn.init._no_grad_uniform_, "aten::_no_grad_uniform_"),
    (torch.nn.init._no_grad_zero_, "aten::_no_grad_zero_"),
    (torch._C._get_tracing_state, "aten::_get_tracing_state"),
    (warnings.warn, "aten::warn"),
    (torch._VF.stft, "aten::stft"),
    (torch._VF.cdist, "aten::cdist"),
    (torch._VF.norm, "aten::norm"),
    (torch._VF.nuclear_norm, "aten::nuclear_norm"),
    (torch._VF.frobenius_norm, "aten::frobenius_norm"),
]

# ops in torch.functional are bound to torch
# in these cases, we want to resolve the function to their python implementation
# instead looking up a builtin "aten::" schema

def _gen_torch_functional_registered_ops():
    # eventually ops should encompass all of torch/functional.py, (torch.functional.__all__)
    # but we are currently only able to compile some of the functions. additionally,
    # some functions directly map to their aten:: implementations.
    # TODO: add support for more ops
    ops = ["stft", "lu", "lu_unpack", "cdist", "norm"]
    return set(getattr(torch.functional, name) for name in ops)

_functional_registered_ops = _gen_torch_functional_registered_ops()

def _is_special_functional_bound_op(fn):
    return fn in _functional_registered_ops

# lazily built to ensure the correct initialization order
def _get_builtin_table():
    global _builtin_table
    if _builtin_table is not None:
        return _builtin_table
    _builtin_table = {}

    def register_all(mod):
        for name in dir(mod):
            v = getattr(mod, name)
            if callable(v) and not _is_special_functional_bound_op(v):
                _builtin_ops.append((v, "aten::" + name))
    for mod in _modules_containing_builtins:
        register_all(mod)

    if not PY2:
        _builtin_ops.append((math.gcd, "aten::gcd"))
        _builtin_ops.append((math.isfinite, "aten::isfinite"))
    if PY37:
        _builtin_ops.append((math.remainder, "aten::mathremainder"))

    import torch.distributed.autograd as dist_autograd
    if dist_autograd.is_available():
        _builtin_ops.append((dist_autograd.get_gradients, "aten::get_gradients"))

    # populate the _builtin_table from _builtin_ops
    for builtin, aten_op in _builtin_ops:
        _builtin_table[id(builtin)] = aten_op

    return _builtin_table


def _register_builtin(fn, op):
    _get_builtin_table()[id(fn)] = op


def _find_builtin(fn):
    return _get_builtin_table().get(id(fn))


# These are Python globals that have special sugaring in the compiler. See
# [python globals] in the compiler for details. Adding a builtin global here
# indicates that when resolving, we should skip these so they dispatch to
# the correct sugared representation
<<<<<<< HEAD
compiler_builtins = None
def _is_global_builtin(maybe_builtin):
    global compiler_builtins
    if compiler_builtins is None:
        # Errors (AssertionError and RuntimeError) should not be here since
        # they are handled separately in the compiler
        compiler_builtins = set([
            print,
            tuple,
            float,
            int,
            bool,
            str,
            getattr,
            hasattr,
            isinstance,
            len,
            hex,
            oct,
            round,
            hash,
            min,
            max,
            abs,
            all,
            divmod,
            list,
            ord,
            chr,
            bin,
            range,
            zip,
            enumerate,
            sorted,
        ])

        if PY2:
            compiler_builtins.add(rangelist)

    return maybe_builtin in compiler_builtins
=======
def _is_python_builtin(maybe_builtin):
    return hasattr(maybe_builtin, '__name__') and hasattr(builtins, maybe_builtin.__name__)
>>>>>>> ea2fd8bf
<|MERGE_RESOLUTION|>--- conflicted
+++ resolved
@@ -145,48 +145,5 @@
 # [python globals] in the compiler for details. Adding a builtin global here
 # indicates that when resolving, we should skip these so they dispatch to
 # the correct sugared representation
-<<<<<<< HEAD
-compiler_builtins = None
-def _is_global_builtin(maybe_builtin):
-    global compiler_builtins
-    if compiler_builtins is None:
-        # Errors (AssertionError and RuntimeError) should not be here since
-        # they are handled separately in the compiler
-        compiler_builtins = set([
-            print,
-            tuple,
-            float,
-            int,
-            bool,
-            str,
-            getattr,
-            hasattr,
-            isinstance,
-            len,
-            hex,
-            oct,
-            round,
-            hash,
-            min,
-            max,
-            abs,
-            all,
-            divmod,
-            list,
-            ord,
-            chr,
-            bin,
-            range,
-            zip,
-            enumerate,
-            sorted,
-        ])
-
-        if PY2:
-            compiler_builtins.add(rangelist)
-
-    return maybe_builtin in compiler_builtins
-=======
 def _is_python_builtin(maybe_builtin):
-    return hasattr(maybe_builtin, '__name__') and hasattr(builtins, maybe_builtin.__name__)
->>>>>>> ea2fd8bf
+    return hasattr(maybe_builtin, '__name__') and hasattr(builtins, maybe_builtin.__name__)