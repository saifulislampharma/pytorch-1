import sys
import ast
import inspect
import re
import torch
from .._jit_internal import List, BroadcastingList1, BroadcastingList2, \
    BroadcastingList3, Tuple, is_tuple, is_list, Dict, is_dict, Optional, \
    is_optional, _qualified_name, Any
from torch._C import TensorType, TupleType, FloatType, IntType, \
<<<<<<< HEAD
    ListType, StringType, DictType, BoolType, OptionalType, ClassType, AnyType
=======
    ListType, StringType, DictType, BoolType, OptionalType, ClassType, InterfaceType
>>>>>>> 53eced1b
from textwrap import dedent
from torch._six import builtins
from torch._utils_internal import get_source_lines_and_file


PY35 = sys.version_info >= (3, 5)


class Module(object):
    def __init__(self, name, members):
        self.name = name
        self.members = members

    def __getattr__(self, name):
        try:
            return self.members[name]
        except KeyError:
            raise RuntimeError("Module {} has no member called {}".format(self.name, name))


class EvalEnv(object):
    env = {
        'torch': Module('torch', {'Tensor': torch.Tensor}),
        'Tensor': torch.Tensor,
        'typing': Module('typing', {'Tuple': Tuple}),
        'Tuple': Tuple,
        'List': List,
        'Dict': Dict,
        'Optional': Optional,
    }

    def __init__(self, rcb):
        self.rcb = rcb

    def __getitem__(self, name):
        if name in self.env:
            return self.env[name]
        if self.rcb is not None:
            return self.rcb(name)
        return getattr(builtins, name, None)

def get_signature(fn, rcb, loc):
    # Python 3.5 adds support for the nice annotation syntax, so try that first.
    if PY35:
        sig = try_real_annotations(fn)
        if sig is not None:
            return sig

    type_line, source = None, None
    try:
        source = dedent(''.join(get_source_lines_and_file(fn)[0]))
        type_line = get_type_line(source)
    except TypeError:
        pass
    # This might happen both because we failed to get the source of fn, or
    # because it didn't have any annotations.
    if type_line is None:
        return None

    return parse_type_line(type_line, rcb, loc)


# This is essentially a weaker form of get_signature(), where we don't care if
# we have the types, we just care that we can figure out how many parameters
# a function takes.
def get_num_params(fn, loc):
    try:
        source = dedent(''.join(get_source_lines_and_file(fn)[0]))
    except (TypeError, IOError):
        return None
    if source is None:
        return None
    py_ast = ast.parse(source)
    if len(py_ast.body) == 1 and isinstance(py_ast.body[0], ast.ClassDef):
        raise torch.jit.frontend.FrontendError(
            loc, "Cannot instantiate class '{}' in a script function".format(py_ast.body[0].name))
    if len(py_ast.body) != 1 or not isinstance(py_ast.body[0], ast.FunctionDef):
        raise torch.jit.frontend.FrontendError(loc, "Expected a single top-level function")
    py_def = py_ast.body[0]
    if py_def.args.vararg is not None:
        return None
    elif hasattr(py_def.args, 'kwonlyargs') and len(py_def.args.kwonlyargs) > 0:
        return None
    else:
        num_params = len(py_def.args.args)
        if inspect.ismethod(fn):
            num_params = num_params - 1
        return num_params


def parse_type_line(type_line, rcb, loc):
    """Parses a type annotation specified as a comment.

    Example inputs:
        # type: (Tensor, torch.Tensor) -> Tuple[Tensor]
        # type: (Tensor, Tuple[Tensor, Tensor]) -> Tensor
    """
    arg_ann_str, ret_ann_str = split_type_line(type_line)

    try:
        arg_ann = eval(arg_ann_str, {}, EvalEnv(rcb))  # noqa: P204
    except (NameError, SyntaxError) as e:
        raise RuntimeError("Failed to parse the argument list of a type annotation: {}".format(str(e)))

    if not isinstance(arg_ann, tuple):
        arg_ann = (arg_ann,)

    try:
        ret_ann = eval(ret_ann_str, {}, EvalEnv(rcb))  # noqa: P204
    except (NameError, SyntaxError) as e:
        raise RuntimeError("Failed to parse the return type of a type annotation: {}".format(str(e)))

    resolver = (rcb, loc)
    arg_types = [ann_to_type(ann, resolver) for ann in arg_ann]
    return arg_types, ann_to_type(ret_ann, resolver)


def get_type_line(source):
    """Tries to find the line containing a comment with the type annotation."""
    type_comment = '# type:'

    lines = source.split('\n')
    lines = [(line_num, line) for line_num, line in enumerate(lines)]
    type_lines = list(filter(lambda line: type_comment in line[1], lines))
    lines_with_type = list(filter(lambda line: 'type' in line[1], lines))

    if len(type_lines) == 0:
        type_pattern = re.compile('#[\t ]*type[\t ]*:')
        wrong_type_lines = list(filter(lambda line: type_pattern.search(line[1]), lines))
        if len(wrong_type_lines) > 0:
            raise RuntimeError("The annotation prefix in line " + str(wrong_type_lines[0][0])
                               + " is probably invalid.\nIt must be '# type:'"
                               + "\nSee PEP 484 (https://www.python.org/dev/peps/pep-0484/#suggested-syntax-for-python-2-7-and-straddling-code)" # noqa
                               + "\nfor examples")
        return None
    elif len(type_lines) == 1:
        # Only 1 type line, quit now
        return type_lines[0][1].strip()

    # Parse split up argument types according to PEP 484
    # https://www.python.org/dev/peps/pep-0484/#suggested-syntax-for-python-2-7-and-straddling-code
    return_line = None
    parameter_type_lines = []
    for line_num, line in reversed(type_lines):
        if '# type: (...) -> ' in line:
            return_line = (line_num, line)
        elif type_comment in line:
            if return_line is None:
                raise RuntimeError("Return type line '# type: (...) -> ...' not found on multiline "
                                   "type annotation\n(See PEP 484 https://www.python.org/dev/peps/pep-0484/#suggested-syntax-for-python-2-7-and-straddling-code)")  # noqa
            if line_num < return_line[0]:
                parameter_type_lines.insert(0, line)

    def get_parameter_type(line):
        item_type = line[line.find(type_comment) + len(type_comment):]
        return item_type.strip()

    types = map(get_parameter_type, parameter_type_lines)
    parameter_types = ", ".join(types)

    return return_line[1].replace("...", parameter_types)


def split_type_line(type_line):
    """Splits the comment with the type annotation into parts for argument and return types.

    For example, for an input of:
        # type: (Tensor, torch.Tensor) -> Tuple[Tensor, Tensor]

    This function will return:
        ("(Tensor, torch.Tensor)", "Tuple[Tensor, Tensor]")

    """
    start_offset = len('# type:')
    try:
        arrow_pos = type_line.index('->')
    except ValueError:
        raise RuntimeError("Syntax error in type annotation (cound't find `->`)")
    return type_line[start_offset:arrow_pos].strip(), type_line[arrow_pos + 2:].strip()


def try_real_annotations(fn):
    """Tries to use the Py3.5+ annotation syntax to get the type."""
    try:
        sig = inspect.signature(fn)
    except ValueError:
        return None

    all_annots = [sig.return_annotation] + [p.annotation for p in sig.parameters.values()]
    if all(ann is sig.empty for ann in all_annots):
        return None

    def as_ann(ann):
        # sig.empty is really annoying so convert it to None
        return ann if ann is not sig.empty else None

    arg_types = [ann_to_type(as_ann(p.annotation))
                 for p in sig.parameters.values()]
    return_type = ann_to_type(as_ann(sig.return_annotation))
    return arg_types, return_type


def ann_to_type(ann, resolver=None):
    # resolver should be a Tuple[Callable, SourceRange] where the Callable
    # is a resolutionCallback
    if ann is None:
        return TensorType.get()
    elif ann is torch.Tensor:
        return TensorType.get()
    elif is_tuple(ann):
        return TupleType([ann_to_type(a) for a in ann.__args__])
    elif is_list(ann):
        return ListType(ann_to_type(ann.__args__[0]))
    elif is_dict(ann):
        key = ann_to_type(ann.__args__[0])
        value = ann_to_type(ann.__args__[1])
        return DictType(key, value)
    elif is_optional(ann):
        if issubclass(ann.__args__[1], type(None)):
            return OptionalType(ann_to_type(ann.__args__[0]))
        else:
            return OptionalType(ann_to_type(ann.__args__[1]))
    elif ann is float:
        return FloatType.get()
    elif ann is int:
        return IntType.get()
    elif ann is str:
        return StringType.get()
    elif ann is bool:
        return BoolType.get()
    elif ann is Any:
        return AnyType.get()
    elif hasattr(ann, "__torch_script_class__"):
        return ClassType(_qualified_name(ann))
    elif hasattr(ann, "__torch_script_interface__"):
        return InterfaceType(_qualified_name(ann))
    elif resolver is not None:
        # Maybe resolve a NamedTuple to a Tuple Type
        rcb, loc = resolver
        the_type = torch._C._resolve_type(ann.__name__, loc, rcb)
        if the_type is not None:
            return the_type
    raise ValueError("Unknown type annotation: '{}'".format(ann))


__all__ = [
    'Any',
    'List',
    'BroadcastingList1',
    'BroadcastingList2',
    'BroadcastingList3',
    'Tuple',
    'is_tuple',
    'is_list',
    'Dict',
    'is_dict',
    'TensorType',
    'TupleType',
    'FloatType',
    'IntType',
    'ListType',
    'StringType',
    'DictType',
    'AnyType',
    'Module',
    # TODO: Consider not exporting these during wildcard import (reserve
    # that for the types; for idiomatic typing code.)
    'get_signature',
    'get_num_params',
    'parse_type_line',
    'get_type_line',
    'split_type_line',
    'try_real_annotations',
    'ann_to_type',
]<|MERGE_RESOLUTION|>--- conflicted
+++ resolved
@@ -7,11 +7,8 @@
     BroadcastingList3, Tuple, is_tuple, is_list, Dict, is_dict, Optional, \
     is_optional, _qualified_name, Any
 from torch._C import TensorType, TupleType, FloatType, IntType, \
-<<<<<<< HEAD
-    ListType, StringType, DictType, BoolType, OptionalType, ClassType, AnyType
-=======
-    ListType, StringType, DictType, BoolType, OptionalType, ClassType, InterfaceType
->>>>>>> 53eced1b
+    ListType, StringType, DictType, BoolType, OptionalType, ClassType, InterfaceType, AnyType
+
 from textwrap import dedent
 from torch._six import builtins
 from torch._utils_internal import get_source_lines_and_file
