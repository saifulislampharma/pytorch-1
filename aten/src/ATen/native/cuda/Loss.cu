#include <ATen/ATen.h>
#include <ATen/NativeFunctions.h>
#include <ATen/Dispatch.h>
#include <ATen/cuda/CUDAApplyUtils.cuh>
#include <ATen/native/TensorIterator.h>
#include <ATen/native/cuda/Loops.cuh>

constexpr float EPSILON = 1e-12;

namespace {

using namespace at;

void binary_cross_entropy_backward_out_kernel(Tensor& grad_input, const Tensor& grad, const Tensor& input, const Tensor& target) {
  at::TensorIterator iter;
  iter.add_output(grad_input);
  iter.add_input(grad);
  iter.add_input(input);
  iter.add_input(target);
  iter.build();
  AT_DISPATCH_FLOATING_TYPES_AND2(at::ScalarType::Half, at::ScalarType::BFloat16, iter.common_dtype(), "binary_cross_entropy_backward_out_cuda", [&]() {
    AT_SKIP_BFLOAT16_IF_NOT_ROCM(scalar_t, "binary_cross_entropy_backward_out_cuda", [&] {
      at::native::gpu_kernel(iter, [] GPU_LAMBDA (
          scalar_t grad_val,
          scalar_t input_val,
          scalar_t target_val
        ) -> scalar_t {
          const scalar_t one = 1;
          const scalar_t epsilon = EPSILON;

          scalar_t grad_input_denominator = max(
            (one - input_val) * input_val,
            epsilon
          );

          return grad_val * (input_val - target_val) / grad_input_denominator;
        }
      );
    });
  });
}

} // namespace

namespace at { namespace native {

Tensor kl_div_backward_cuda(const Tensor& grad, const Tensor& input, const Tensor& target, int64_t reduction) {
  auto grad_input = at::empty_like(input);
  TensorIterator iter;
  iter.add_output(grad_input);
  iter.add_input(target);
  iter.add_input(grad);
  iter.build();
  AT_DISPATCH_FLOATING_TYPES_AND_HALF(input.scalar_type(), "kl_div_backward_cuda", [&]() {
    scalar_t inv = (reduction == at::Reduction::Mean) ? scalar_t(1.0 / input.numel()) : scalar_t(1.0);
    gpu_kernel(iter,
      [inv] GPU_LAMBDA (scalar_t target_val, scalar_t grad_val) {
        return (target_val > 0) ? scalar_t(-target_val * grad_val * inv) : scalar_t(0.0);
      });
  });
  return grad_input;
}

Tensor binary_cross_entropy_cuda(const Tensor& input, const Tensor& target, const Tensor& weight, int64_t reduction) {
    Tensor loss = at::empty_like(input);
    return at::native::binary_cross_entropy_out_cuda(loss, input, target, weight, reduction);
}

Tensor& binary_cross_entropy_out_cuda(Tensor& loss, const Tensor& input, const Tensor& target, const Tensor& weight, int64_t reduction) {
  Tensor loss_squeezed = at::squeeze(loss);

  TensorIterator iter;
  iter.add_output(loss_squeezed);
  iter.add_input(at::squeeze(input));
  iter.add_input(at::squeeze(target));
  iter.build();
  AT_DISPATCH_FLOATING_TYPES_AND2(at::ScalarType::Half, at::ScalarType::BFloat16, iter.common_dtype(), "binary_cross_entropy_out_cuda", [&]() {
    AT_SKIP_BFLOAT16_IF_NOT_ROCM(scalar_t, "binary_cross_entropy_out_cuda", [&] {
      gpu_kernel(iter,
        [] GPU_LAMBDA (scalar_t input_val, scalar_t target_val) -> scalar_t {
          const scalar_t zero = 0;
          const scalar_t one = 1;
          const scalar_t neg_100 = -100;

          CUDA_KERNEL_ASSERT(input_val >= zero && input_val <= one);

          scalar_t log_input_val = std::log(input_val);
          scalar_t log_1_minus_input_val = std::log(one - input_val);

          log_input_val = std::max(log_input_val, neg_100);
          log_1_minus_input_val = std::max(log_1_minus_input_val, neg_100);

          return ((target_val - one) * log_1_minus_input_val) - (target_val * log_input_val);
        }
      );
    });
  });
  if (weight.defined()) {
    loss.mul_(weight);
  }

  if (reduction != at::Reduction::None) {
    Tensor loss_reduced;
    if (reduction == at::Reduction::Mean) {
      loss_reduced = loss.mean();
    } else if (reduction == at::Reduction::Sum) {
      loss_reduced = loss.sum();
    }
    loss.resize_as_(loss_reduced).copy_(loss_reduced);
  }

  return loss;
}

Tensor binary_cross_entropy_backward_cuda(const Tensor& grad, const Tensor& input, const Tensor& target, const Tensor& weight, int64_t reduction) {
  Tensor grad_input = at::empty_like(input);
  return at::native::binary_cross_entropy_backward_out_cuda(grad_input, grad, input, target, weight, reduction);
}

Tensor& binary_cross_entropy_backward_out_cuda(Tensor& grad_input, const Tensor& grad, const Tensor& input, const Tensor& target, const Tensor& weight, int64_t reduction) {
  Tensor grad_expand = grad.expand_as(input);
<<<<<<< HEAD
  AT_DISPATCH_FLOATING_TYPES_AND2(at::ScalarType::Half, at::ScalarType::BFloat16, input.scalar_type(), "binary_cross_entropy_backward_out_cuda", [&]() {
    AT_SKIP_BFLOAT16_IF_NOT_ROCM(scalar_t, "binary_cross_entropy_backward_out_cuda", [&] {
      binary_cross_entropy_backward_out_kernel<scalar_t>(grad_input, grad_expand, input, target);
    });
  });
=======
  binary_cross_entropy_backward_out_kernel(grad_input, grad_expand, input, target);
>>>>>>> fa5bc9fa

  if (weight.defined()) {
    grad_input.mul_(weight);
  }
  if (reduction == at::Reduction::Mean) {
    grad_input.div_(input.numel());
  }
  return grad_input;
}

}}  // namespace at::native<|MERGE_RESOLUTION|>--- conflicted
+++ resolved
@@ -119,15 +119,7 @@
 
 Tensor& binary_cross_entropy_backward_out_cuda(Tensor& grad_input, const Tensor& grad, const Tensor& input, const Tensor& target, const Tensor& weight, int64_t reduction) {
   Tensor grad_expand = grad.expand_as(input);
-<<<<<<< HEAD
-  AT_DISPATCH_FLOATING_TYPES_AND2(at::ScalarType::Half, at::ScalarType::BFloat16, input.scalar_type(), "binary_cross_entropy_backward_out_cuda", [&]() {
-    AT_SKIP_BFLOAT16_IF_NOT_ROCM(scalar_t, "binary_cross_entropy_backward_out_cuda", [&] {
-      binary_cross_entropy_backward_out_kernel<scalar_t>(grad_input, grad_expand, input, target);
-    });
-  });
-=======
   binary_cross_entropy_backward_out_kernel(grad_input, grad_expand, input, target);
->>>>>>> fa5bc9fa
 
   if (weight.defined()) {
     grad_input.mul_(weight);
