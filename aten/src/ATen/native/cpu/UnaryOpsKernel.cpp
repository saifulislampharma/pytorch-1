#include <cmath>
#include <type_traits>
#include <ATen/Config.h>
#include <ATen/Dispatch.h>
#include <ATen/CPUGenerator.h>
#include <ATen/Utils.h>
#include <ATen/Generator.h>
#include <ATen/Parallel.h>

#include <ATen/cpu/vml.h>
#include <ATen/cpu/vec256/vec256.h>
#include <ATen/cpu/vec256/functional.h>

#include <ATen/native/Distributions.h>
#include <ATen/native/TensorIterator.h>
#include <ATen/native/UnaryOps.h>
#include <ATen/native/ComplexHelper.h>

#include <ATen/native/cpu/Loops.h>
#include <ATen/native/cpu/zmath.h>
#include <ATen/native/Math.h>
#include <ATen/core/DistributionsHelper.h>
#include <ATen/native/cpu/DistributionTemplates.h>

#if AT_MKL_ENABLED()
#include <mkl.h>
#endif

namespace at { namespace native {
namespace {

using namespace vec256;

static void sigmoid_kernel(TensorIterator& iter) {
  AT_DISPATCH_FLOATING_AND_COMPLEX_TYPES(iter.dtype(), "sigmoid_cpu", [&]() {
    cpu_kernel_vec(
        iter,
        [=](scalar_t a) -> scalar_t { return ((scalar_t)(1) / ((scalar_t)(1) + std::exp((-a)))); },
        [=](Vec256<scalar_t> a) {
          a = Vec256<scalar_t>((scalar_t)(0)) - a;
          a = a.exp();
          a = Vec256<scalar_t>((scalar_t)(1)) + a;
          a = a.reciprocal();
          return a;
        });
  });
}

template<typename T>
T abs_impl(T v) {
  return std::abs(v);
}
template<>
uint8_t abs_impl(uint8_t v) {
  return v;
}

static void abs_kernel(TensorIterator& iter) {
  AT_DISPATCH_ALL_TYPES_AND_COMPLEX(iter.dtype(), "abs_cpu", [&]() {
    cpu_kernel_vec(
        iter,
        [=](scalar_t a) -> scalar_t { return abs_impl(a); },
        [=](Vec256<scalar_t> a) { return a.abs(); });
  });
}

static void angle_kernel(TensorIterator& iter) {
  AT_DISPATCH_ALL_TYPES_AND_COMPLEX(iter.dtype(), "angle_cpu", [&]() {
    cpu_kernel_vec(
        iter,
        [=](scalar_t a) -> scalar_t { return angle_impl(a); },
        [=](Vec256<scalar_t> a) { return a.angle(); });
  });
}

static void real_kernel(TensorIterator& iter) {
  AT_DISPATCH_ALL_TYPES_AND_COMPLEX(iter.dtype(), "real_cpu", [&]() {
    cpu_kernel_vec(
        iter,
        [=](scalar_t a) -> scalar_t { return real_impl(a); },
        [=](Vec256<scalar_t> a) { return a.real(); });
  });
}

static void imag_kernel(TensorIterator& iter) {
  AT_DISPATCH_ALL_TYPES_AND_COMPLEX(iter.dtype(), "imag_cpu", [&]() {
    cpu_kernel_vec(
        iter,
        [=](scalar_t a) -> scalar_t { return imag_impl(a); },
        [=](Vec256<scalar_t> a) { return a.imag(); });
  });
}

static void conj_kernel(TensorIterator& iter) {
  AT_DISPATCH_ALL_TYPES_AND_COMPLEX(iter.dtype(), "conj_cpu", [&]() {
    cpu_kernel_vec(
        iter,
        [=](scalar_t a) -> scalar_t { return conj_impl(a); },
        [=](Vec256<scalar_t> a) { return a.conj(); });
  });
}

static void bitwise_not_kernel(TensorIterator& iter) {
  if (iter.dtype() == ScalarType::Bool) {
    // Boolean type does not work with ~ (bitwise NOT) in C++. bitwise_not wraps this operation for both Boolean and
    // integral types.
    cpu_kernel(
          iter,
          [](bool a) {
            return !a;
          });
  } else {
    AT_DISPATCH_INTEGRAL_TYPES(iter.dtype(), "bitwise_not_cpu", [&]() {
      cpu_kernel(
          iter,
          [](scalar_t a) -> scalar_t {
            return ~a;
      });
    });
  }
}

static void frac_kernel(TensorIterator& iter) {
  AT_DISPATCH_FLOATING_TYPES(iter.dtype(), "frac_cpu", [&]() {
    cpu_kernel_vec(
        iter,
        [=](scalar_t a) -> scalar_t { return a - std::trunc(a); },
        [=](Vec256<scalar_t> a) { return a.frac(); });
  });
}

static void logical_not_kernel(TensorIterator& iter) {
  AT_DISPATCH_ALL_TYPES_AND2(kBool, kHalf, iter.dtype(1), "logical_not_cpu", [&]() {
    using self_t = scalar_t;
    AT_DISPATCH_ALL_TYPES_AND2(kBool, kHalf, iter.dtype(0), "logical_not_cpu", [&]() {
      cpu_kernel(iter, [](self_t a) -> scalar_t { return static_cast<scalar_t>(!a); });
    });
  });
}

static void reciprocal_kernel(TensorIterator& iter) {
  AT_DISPATCH_FLOATING_AND_COMPLEX_TYPES(iter.dtype(), "reciprocal_cpu", [&]() {
    cpu_kernel_vec(
        iter,
        [=](scalar_t a) -> scalar_t { return decltype(a)(1.0) / a; },
        [=](Vec256<scalar_t> a) { return a.reciprocal(); });
  });
}

static void neg_kernel(TensorIterator& iter) {
  AT_DISPATCH_ALL_TYPES_AND_COMPLEX(iter.dtype(), "neg_cpu", [&]() {
    cpu_kernel_vec(
        iter,
        [=](scalar_t a) -> scalar_t { return -a; },
        [=](Vec256<scalar_t> a) { return a.neg(); });
  });
}

static void sign_kernel(TensorIterator& iter){
  if(iter.dtype() == ScalarType::Bool){
      cpu_kernel(iter, [=](bool x) -> bool { return x; });
  } else {
    AT_DISPATCH_ALL_TYPES_AND(ScalarType::Half, iter.dtype(), "sign_cpu", [&]() {
        auto zero_vec = Vec256<scalar_t>((scalar_t)(0));
        auto one_vec = Vec256<scalar_t>((scalar_t)(1));

        cpu_kernel_vec(
            iter,
            [=](scalar_t a) -> scalar_t { return (0 < a) - (a < 0); },
            [=](Vec256<scalar_t> self_vec){

                // Comparision operators returns bitmask.
                auto left = Vec256<scalar_t>::blendv(zero_vec, one_vec, zero_vec < self_vec);
                auto right = Vec256<scalar_t>::blendv(zero_vec, one_vec, self_vec < zero_vec);

                return left - right;
            });
    });
  }
}

static void sinh_kernel(TensorIterator& iter) {
  AT_DISPATCH_FLOATING_AND_COMPLEX_TYPES(iter.dtype(), "sinh_cpu", [&]() {
    cpu_kernel(
        iter,
        [=](scalar_t a) -> scalar_t { return std::sinh(a); });
  });
}

static void cosh_kernel(TensorIterator& iter) {
  AT_DISPATCH_FLOATING_AND_COMPLEX_TYPES(iter.dtype(), "cosh_cpu", [&]() {
    cpu_kernel(
        iter,
        [=](scalar_t a) -> scalar_t { return std::cosh(a); });
  });
}

static void digamma_kernel(TensorIterator& iter) {
  AT_DISPATCH_FLOATING_TYPES(iter.dtype(), "digamma", [&]() {
    cpu_kernel(
        iter,
        [=](scalar_t a) -> scalar_t { return calc_digamma(a); });
  });
}

static void trigamma_kernel(TensorIterator& iter) {
  AT_DISPATCH_FLOATING_TYPES(iter.dtype(), "trigamma", [&]() {
    cpu_kernel(
        iter,
        [=](scalar_t a) -> scalar_t { return trigamma(a); });
  });
}

static void polygamma_kernel(TensorIterator& iter, int64_t n) {
  switch (n) {
    case 0: digamma_kernel(iter); break;
    case 1: trigamma_kernel(iter); break;
    default: TORCH_CHECK(false, "polygamma(n,x) is not implemented for n>=2, but was ", n);
  }
}

static void clamp_kernel(TensorIterator& iter, Scalar min_scalar, Scalar max_scalar) {
  AT_DISPATCH_ALL_TYPES_AND_COMPLEX(iter.dtype(), "clamp_cpu", [&]() {
    ztype<scalar_t>::value_t (*zabs_)(scalar_t) = zabs;
    auto min = min_scalar.to<scalar_t>();
    auto max = max_scalar.to<scalar_t>();
    auto min_vec = Vec256<scalar_t>(min);
    auto max_vec = Vec256<scalar_t>(max);
    cpu_kernel_vec(iter,
     [=](scalar_t a) -> scalar_t { return zabs_(a) < zabs_(min) ? min : (zabs_(a) > zabs_(max) ? max : a); },
     [=](Vec256<scalar_t> a) { return vec256::clamp(a, min_vec, max_vec); });
  });
}

static void clamp_max_kernel(TensorIterator& iter, Scalar max_scalar) {
  AT_DISPATCH_ALL_TYPES_AND_COMPLEX(iter.dtype(), "clamp_max_cpu", [&]() {
    ztype<scalar_t>::value_t (*zabs_)(scalar_t) = zabs;
    auto max = max_scalar.to<scalar_t>();
    auto max_vec = Vec256<scalar_t>(max);
    cpu_kernel_vec(iter,
     [=](scalar_t a) -> scalar_t { return zabs_(a) > zabs_(max) ? max : a; },
     [=](Vec256<scalar_t> a) { return vec256::clamp_max(a, max_vec); });
  });
}

static void clamp_min_kernel(TensorIterator& iter, Scalar min_scalar) {
  AT_DISPATCH_ALL_TYPES_AND_COMPLEX(iter.dtype(), "clamp_min_cpu", [&]() {
    ztype<scalar_t>::value_t (*zabs_)(scalar_t) = zabs;
    auto min = min_scalar.to<scalar_t>();
    auto min_vec = Vec256<scalar_t>(min);
    cpu_kernel_vec(iter,
     [=](scalar_t a) -> scalar_t { return zabs_(a) < zabs_(min) ? min : a; },
     [=](Vec256<scalar_t> a) { return vec256::clamp_min(a, min_vec); });
  });
}

static void cauchy_kernel(TensorIterator& iter, double median, double sigma, Generator gen) {
  CPUGenerator* generator = get_generator_or_default<CPUGenerator>(gen, detail::getDefaultCPUGenerator());
  templates::cpu::cauchy_kernel(iter, median, sigma, generator);
}

#if !AT_MKL_ENABLED()
void bernoulli_mkl_kernel(Tensor &output, const double p, Generator gen) {
  // Use AT_ASSERTM because this should never be reached, and AT_ASSERTM tells
  // users to report this as a bug.
  AT_ASSERTM(false, "ATen not compiled with MKL");
}
#else
void bernoulli_mkl_kernel(Tensor &self, const double p, Generator gen) {
  CPUGenerator* generator = get_generator_or_default<CPUGenerator>(gen, detail::getDefaultCPUGenerator());
  int64_t seed;
  {
    // See Note [Acquire lock when using random generators]
    std::lock_guard<std::mutex> lock(generator->mutex_);
    seed = generator->random();
  }
  int64_t n = self.numel();
  bool contig = self.is_contiguous();

  AT_DISPATCH_ALL_TYPES_AND(at::ScalarType::Bool, self.scalar_type(), "bernoulli_scalar_cpu_", [&] {
    at::Tensor tmp_int_tensor;
    if (std::is_same<scalar_t, int>::value && contig) {
      tmp_int_tensor = self;
    } else {
      tmp_int_tensor = at::empty(self.sizes(), self.options().dtype(at::kInt));
    }

    scalar_t *self_ptr = self.data_ptr<scalar_t>();
    int *sample_int_ptr = tmp_int_tensor.data_ptr<int>();

    auto sample = [&](int64_t begin, int64_t end) {
      int64_t len = end - begin;
      if (len > 0) {
        VSLStreamStatePtr stream;
        vslNewStream(&stream, VSL_BRNG_MCG31, seed);
        vslSkipAheadStream(stream, begin);
        viRngBernoulli(VSL_RNG_METHOD_BERNOULLI_ICDF, stream, len,
          sample_int_ptr + begin, p);
        vslDeleteStream(&stream);

        // vectorized copy if using buffer and contiguous, i.e., being non-int
        // type and contiguous
        if (!std::is_same<scalar_t, int>::value && contig) {
          scalar_t *self_seg = self_ptr + begin;
          int* tmp_seg = sample_int_ptr + begin;
          at::vec256::convert<int, scalar_t>(tmp_seg, self_seg, len);
        }
      }
    };

    parallel_for(0, n, /* grain_size= */ 800, sample);

    // copy_ if using buffer and non contiguous
    if (!contig) {
      self.copy_(tmp_int_tensor);
    }
  });
}
#endif

static void exponential_kernel(TensorIterator& iter, double lambda, Generator gen) {
  AT_DISPATCH_FLOATING_TYPES(iter.dtype(), "exponential_cpu", [&]() {
    CPUGenerator* generator = get_generator_or_default<CPUGenerator>(gen, detail::getDefaultCPUGenerator());
    std::lock_guard<std::mutex> lock(generator->mutex_);
    at::exponential_distribution<double> exponential(lambda);
    cpu_serial_kernel(iter, [&exponential, generator]() -> scalar_t {
      return static_cast<scalar_t>(exponential(generator));
    });
  });
}

static void geometric_kernel(TensorIterator& iter, double p, Generator gen) {
  AT_DISPATCH_FLOATING_TYPES(iter.dtype(), "geometric_cpu", [&]() {
    CPUGenerator* generator = get_generator_or_default<CPUGenerator>(gen, detail::getDefaultCPUGenerator());
    std::lock_guard<std::mutex> lock(generator->mutex_);
    cpu_serial_kernel(iter, [p, generator]() -> scalar_t {
      at::geometric_distribution<double> geometric(p);
      return (scalar_t)geometric(generator);
    });
  });
}

static void log_normal_kernel(TensorIterator& iter, double mean, double std, Generator gen) {
  AT_DISPATCH_FLOATING_TYPES(iter.dtype(), "log_normal_cpu", [&]() {
    CPUGenerator* generator = get_generator_or_default<CPUGenerator>(gen, detail::getDefaultCPUGenerator());
    std::lock_guard<std::mutex> lock(generator->mutex_);
    cpu_serial_kernel(iter, [mean, std, generator]() -> scalar_t {
      at::lognormal_distribution<double> logNormal(mean, std);
      return (scalar_t)logNormal(generator);
    });
  });
}

#ifdef __AVX2__
#include <ATen/native/cpu/avx_mathfun.h>

static void normal_fill_16_AVX2(float *data,
                         const __m256* two_pi,
                         const __m256* one,
                         const __m256* minus_two,
                         const __m256* mean,
                         const __m256* std_v) {
  const __m256 u1 = _mm256_sub_ps(*one, _mm256_loadu_ps(data));
  const __m256 u2 = _mm256_loadu_ps(data + 8);
  // sincos256_ps and log256_ps are from avx_mathfun.h
  const __m256 radius = _mm256_sqrt_ps(_mm256_mul_ps(*minus_two, log256_ps(u1)));
  const __m256 theta = _mm256_mul_ps(*two_pi, u2);
  __m256 sintheta, costheta;
  sincos256_ps(theta, &sintheta, &costheta);
  const __m256 n1 = _mm256_mul_ps(radius, costheta);
  const __m256 n2 = _mm256_mul_ps(radius, sintheta);
  _mm256_storeu_ps(data, _mm256_fmadd_ps(n1, *std_v, *mean));
  _mm256_storeu_ps(data + 8, _mm256_fmadd_ps(n2, *std_v, *mean));
}

void normal_fill_AVX2(Tensor& self, const float mean, const float std, Generator gen) {
  float *data = self.data_ptr<float>();
  auto size = self.numel();
  CPUGenerator* generator = get_generator_or_default<CPUGenerator>(gen, detail::getDefaultCPUGenerator());
  std::lock_guard<std::mutex> lock(generator->mutex_);
  for (int64_t i = 0; i < size; ++i) {
    at::uniform_real_distribution<float> uniform(0, 1);
    data[i] = uniform(generator);
  }
   const __m256 two_pi = _mm256_set1_ps(2.0f * M_PI);
  const __m256 one = _mm256_set1_ps(1.0f);
  const __m256 minus_two = _mm256_set1_ps(-2.0f);
  const __m256 mean_v = _mm256_set1_ps(mean);
  const __m256 std_v = _mm256_set1_ps(std);

  for (int64_t i = 0; i < size - 15; i += 16) {
    normal_fill_16_AVX2(data + i, &two_pi, &one, &minus_two, &mean_v, &std_v);
  }

  if (size % 16 != 0) {
    // Recompute the last 16 values.
    data = data + size - 16;
    for (int64_t i = 0; i < 16; ++i) {
      at::uniform_real_distribution<float> uniform(0, 1);
      data[i] = uniform(generator);
    }
    normal_fill_16_AVX2(data, &two_pi, &one, &minus_two, &mean_v, &std_v);
  }
}
#endif

template <typename scalar_t>
static void normal_fill_16(scalar_t *data, const scalar_t mean, const scalar_t std) {
  for (int j = 0; j < 8; ++j) {
    const scalar_t u1 = 1 - data[j]; // [0, 1) -> (0, 1] for log.
    const scalar_t u2 = data[j + 8];
    const scalar_t radius = std::sqrt(-2 * std::log(u1));
    const scalar_t theta = 2.0f * M_PI * u2;
    data[j] = radius * std::cos(theta) * std + mean;
    data[j + 8] = radius * std::sin(theta) * std + mean;
  }
}

template <typename scalar_t>
void normal_fill(Tensor& self, const scalar_t mean, const scalar_t std, Generator gen) {
  scalar_t *data = self.data_ptr<scalar_t>();
  auto size = self.numel();
  CPUGenerator* generator = get_generator_or_default<CPUGenerator>(gen, detail::getDefaultCPUGenerator());
  std::lock_guard<std::mutex> lock(generator->mutex_);
  for (int64_t i = 0; i < size; ++i) {
    at::uniform_real_distribution<scalar_t> uniform(0, 1);
    data[i] = uniform(generator);
  }

  for (int64_t i = 0; i < size - 15; i += 16) {
    normal_fill_16<scalar_t>(data + i, mean, std);
  }
  if (size % 16 != 0) {
    // Recompute the last 16 values.
    data = data + size - 16;
    for (int64_t i = 0; i < 16; ++i) {
      at::uniform_real_distribution<scalar_t> uniform(0, 1);
      data[i] = uniform(generator);
    }
    normal_fill_16<scalar_t>(data, mean, std);
  }
}

<<<<<<< HEAD
std::vector<int64_t> computeStrideForComplex(IntArrayRef oldstride) {
  auto res = oldstride.vec();
  for(size_t i = 0; i < res.size(); i++) {
    res[i] = res[i] * 2;
  }
  res.emplace_back(1);
  return res;
}

// expects as input a complex tensor and returns back a float tensor
// containing the complex values in the last two dimensions
Tensor view_complex_as_float(const Tensor& self) {
  TORCH_INTERNAL_ASSERT(self.is_complex());
  auto new_sizes = self.sizes().vec();
  // last dimension will always have two elements containing the real and imag vals
  new_sizes.emplace_back(2);
  auto new_strides = computeStrideForComplex(self.strides());
  if(self.scalar_type() == at::kComplexFloat) {
    float* data = reinterpret_cast<float*>(self.data_ptr<std::complex<float>>());
    return at::from_blob(data, new_sizes, new_strides, dtype(at::kFloat));
  } else {
    double* data = reinterpret_cast<double*>(self.data_ptr<std::complex<double>>());
    return at::from_blob(data, new_sizes, new_strides, dtype(at::kDouble));
  }
}

void normal_kernel(Tensor& self, double mean, double std, Generator gen) {
=======
void normal_kernel(Tensor& self, double mean, double std, Generator* gen) {
>>>>>>> 12f0052e
  if(self.is_complex()) {
    // note: float_tensor lives only as long as the self tensor lives
    auto float_tensor = at::native::view_complex_as_float(self);
    // variance for normal distribution of the real and imaginary values
    // is half of the input variance
    return normal_kernel(float_tensor, mean, std/(std::sqrt(2)), gen);
  }
  auto size = self.numel();
  if (self.scalar_type() == ScalarType::Float && size >= 16 && self.is_contiguous()) {
#ifdef __AVX2__
    normal_fill_AVX2(self, static_cast<float>(mean), static_cast<float>(std), gen);
#else
    normal_fill(self, static_cast<float>(mean), static_cast<float>(std), gen);
#endif
  } else {
    AT_DISPATCH_FLOATING_TYPES(self.scalar_type(), "norma_cpu", [&] {
      if (size >= 16 && self.is_contiguous()) {
        normal_fill<scalar_t>(self, static_cast<scalar_t>(mean), static_cast<scalar_t>(std), gen);
      } else {
        auto iter = TensorIterator::nullary_op(self);
        CPUGenerator* generator = get_generator_or_default<CPUGenerator>(gen, detail::getDefaultCPUGenerator());
        std::lock_guard<std::mutex> lock(generator->mutex_);
        cpu_serial_kernel(iter, [mean, std, generator]() -> scalar_t {
          at::normal_distribution<double> normal(mean, std);
          return (scalar_t)normal(generator);
        });
      }
    });
  }
}

static void random_from_to_kernel(TensorIterator& iter, uint64_t range, int64_t base, Generator gen) {
  CPUGenerator* generator = get_generator_or_default<CPUGenerator>(gen, detail::getDefaultCPUGenerator());
  templates::cpu::random_from_to_kernel(iter, range, base, generator);
}

static void random_kernel(TensorIterator& iter, Generator gen) {
  CPUGenerator* generator = get_generator_or_default<CPUGenerator>(gen, detail::getDefaultCPUGenerator());
  templates::cpu::random_kernel(iter, generator);
}

// This is the special kernel to handle single specific case:
// from(inclusive) = std::numeric_limits<int64_t>::lowest()
// to(exclusive) = None (= std::numeric_limits<int64_t>::max() + 1)
static void random_full_64_bits_range_kernel(TensorIterator& iter, Generator gen) {
  CPUGenerator* generator = get_generator_or_default<CPUGenerator>(gen, detail::getDefaultCPUGenerator());
  templates::cpu::random_full_64_bits_range_kernel(iter, generator);
}

static void rsqrt_kernel(TensorIterator& iter) {
  AT_DISPATCH_FLOATING_AND_COMPLEX_TYPES(iter.dtype(), "rsqrt_cpu", [&] {
    cpu_kernel_vec(
        iter,
        [=](scalar_t a) -> scalar_t {
          return ((scalar_t)1) / std::sqrt(a);
        },
        [=](Vec256<scalar_t> a) { return a.rsqrt(); });
  });
}

// TODO: Disable cont. branch to test more risky code

#define IMPLEMENT_FLOAT_KERNEL(dispatchtypes, op)                             \
  static void op##_kernel(TensorIterator& iter) {                             \
    TORCH_INTERNAL_ASSERT(iter.ntensors() == 2);                              \
    AT_DISPATCH_FLOATING_TYPES(iter.dtype(), op##_vml_cpu, [&]() {            \
      iter.serial_for_each(                                                   \
          [&](char** data_, const int64_t* strides, int64_t n) { \
            scalar_t* out_data = reinterpret_cast<scalar_t*>(data_[0]);       \
            scalar_t* in_data = reinterpret_cast<scalar_t*>(data_[1]);        \
            int64_t out_stride = strides[0] / sizeof(scalar_t);               \
            int64_t in_stride = strides[1] / sizeof(scalar_t);                \
            if (out_stride == 1 && in_stride == 1) {                          \
              vml::v##op(out_data, in_data, n);                               \
            } else {                                                          \
              static constexpr int64_t WIDTH = 131072 / sizeof(scalar_t);     \
              for (int64_t i = 0; i < n; i += WIDTH) {                        \
                scalar_t buffer[WIDTH];                                       \
                int64_t width = WIDTH;                                        \
                width = std::min(width, n - i);                               \
                for (int64_t j = 0; j < width; j++)                           \
                  buffer[j] = in_data[in_stride * (i + j)];                   \
                vml::v##op(buffer, buffer, width);                            \
                for (int64_t j = 0; j < width; j++)                           \
                  out_data[out_stride * (i + j)] = buffer[j];                 \
              }                                                               \
            }                                                                 \
          },                                                                  \
          {0, iter.numel()});                                                 \
    });                                                                       \
  }                                                                           \
  REGISTER_DISPATCH(op##_stub, &op##_kernel)

#define IMPLEMENT_COMPLEX_KERNEL(dispatchtypes, op)                             \
  static void op##_kernel(TensorIterator& iter) {                             \
    TORCH_INTERNAL_ASSERT(iter.ntensors() == 2);                              \
    AT_DISPATCH_FLOATING_AND_COMPLEX_TYPES(iter.dtype(), op##_vml_cpu, [&]() {\
      iter.serial_for_each(                                                   \
          [&](char** data_, const int64_t* strides, int64_t n) {              \
            scalar_t* out_data = reinterpret_cast<scalar_t*>(data_[0]);       \
            scalar_t* in_data = reinterpret_cast<scalar_t*>(data_[1]);        \
            int64_t out_stride = strides[0] / sizeof(scalar_t);               \
            int64_t in_stride = strides[1] / sizeof(scalar_t);                \
            if (out_stride == 1 && in_stride == 1) {                          \
              vml::v##op(out_data, in_data, n);                               \
            } else {                                                          \
              static constexpr int64_t WIDTH = 131072 / sizeof(scalar_t);     \
              for (int64_t i = 0; i < n; i += WIDTH) {                        \
                scalar_t buffer[WIDTH];                                       \
                int64_t width = WIDTH;                                        \
                width = std::min(width, n - i);                               \
                for (int64_t j = 0; j < width; j++)                           \
                  buffer[j] = in_data[in_stride * (i + j)];                   \
                vml::v##op(buffer, buffer, width);                            \
                for (int64_t j = 0; j < width; j++)                           \
                  out_data[out_stride * (i + j)] = buffer[j];                 \
              }                                                               \
            }                                                                 \
          },                                                                  \
          {0, iter.numel()});                                                 \
    });                                                                       \
  }                                                                           \
  REGISTER_DISPATCH(op##_stub, &op##_kernel)

} // anonymous namespace

REGISTER_DISPATCH(rsqrt_stub, &rsqrt_kernel);
REGISTER_DISPATCH(sigmoid_stub, &sigmoid_kernel);
REGISTER_DISPATCH(bernoulli_mkl_stub, &bernoulli_mkl_kernel);
REGISTER_DISPATCH(cauchy_stub, &cauchy_kernel);
REGISTER_DISPATCH(exponential_stub, &exponential_kernel);
REGISTER_DISPATCH(geometric_stub, &geometric_kernel);
REGISTER_DISPATCH(log_normal_stub, &log_normal_kernel);
REGISTER_DISPATCH(normal_stub, &normal_kernel);
REGISTER_DISPATCH(random_from_to_stub, &random_from_to_kernel);
REGISTER_DISPATCH(random_full_64_bits_range_stub, &random_full_64_bits_range_kernel);
REGISTER_DISPATCH(random_stub, &random_kernel);
REGISTER_DISPATCH(abs_stub, &abs_kernel);
REGISTER_DISPATCH(angle_stub, &angle_kernel);
REGISTER_DISPATCH(real_stub, &real_kernel);
REGISTER_DISPATCH(imag_stub, &imag_kernel);
REGISTER_DISPATCH(conj_stub, &conj_kernel);
REGISTER_DISPATCH(bitwise_not_stub, &bitwise_not_kernel);
REGISTER_DISPATCH(logical_not_stub, &logical_not_kernel);
REGISTER_DISPATCH(frac_stub, &frac_kernel);
REGISTER_DISPATCH(reciprocal_stub, &reciprocal_kernel);
REGISTER_DISPATCH(neg_stub, &neg_kernel);
REGISTER_DISPATCH(sign_stub, &sign_kernel);
REGISTER_DISPATCH(sinh_stub, &sinh_kernel);
REGISTER_DISPATCH(cosh_stub, &cosh_kernel);
REGISTER_DISPATCH(digamma_stub, &digamma_kernel);
REGISTER_DISPATCH(trigamma_stub, &trigamma_kernel);
REGISTER_DISPATCH(polygamma_stub, &polygamma_kernel);
REGISTER_DISPATCH(clamp_stub, &clamp_kernel);
REGISTER_DISPATCH(clamp_max_stub, &clamp_max_kernel);
REGISTER_DISPATCH(clamp_min_stub, &clamp_min_kernel);


// IMPLEMENT_FLOAT_KERNEL(ALL, abs)
IMPLEMENT_COMPLEX_KERNEL(FLOATING, acos)
IMPLEMENT_COMPLEX_KERNEL(FLOATING, asin)
IMPLEMENT_COMPLEX_KERNEL(FLOATING, atan)
IMPLEMENT_COMPLEX_KERNEL(FLOATING, ceil)
IMPLEMENT_COMPLEX_KERNEL(FLOATING, cos)
// IMPLEMENT_FLOAT_KERNEL(FLOATING, cosh)
IMPLEMENT_FLOAT_KERNEL(FLOATING, erf)
IMPLEMENT_FLOAT_KERNEL(FLOATING, erfc)
IMPLEMENT_FLOAT_KERNEL(FLOATING, erfinv)
IMPLEMENT_COMPLEX_KERNEL(FLOATING, exp)
IMPLEMENT_FLOAT_KERNEL(FLOATING, expm1)
IMPLEMENT_COMPLEX_KERNEL(FLOATING, floor)
IMPLEMENT_COMPLEX_KERNEL(FLOATING, log)
IMPLEMENT_COMPLEX_KERNEL(FLOATING, log10)
IMPLEMENT_FLOAT_KERNEL(FLOATING, log1p)
IMPLEMENT_COMPLEX_KERNEL(FLOATING, log2)
IMPLEMENT_COMPLEX_KERNEL(FLOATING, round)
IMPLEMENT_COMPLEX_KERNEL(FLOATING, sin)
// IMPLEMENT_FLOAT_KERNEL(FLOATING, sinh)
IMPLEMENT_COMPLEX_KERNEL(FLOATING, sqrt)
IMPLEMENT_COMPLEX_KERNEL(FLOATING, tan)
IMPLEMENT_COMPLEX_KERNEL(FLOATING, tanh)
IMPLEMENT_COMPLEX_KERNEL(FLOATING, trunc)
IMPLEMENT_FLOAT_KERNEL(FLOATING, lgamma)

}} // namespace at::native<|MERGE_RESOLUTION|>--- conflicted
+++ resolved
@@ -441,37 +441,7 @@
   }
 }
 
-<<<<<<< HEAD
-std::vector<int64_t> computeStrideForComplex(IntArrayRef oldstride) {
-  auto res = oldstride.vec();
-  for(size_t i = 0; i < res.size(); i++) {
-    res[i] = res[i] * 2;
-  }
-  res.emplace_back(1);
-  return res;
-}
-
-// expects as input a complex tensor and returns back a float tensor
-// containing the complex values in the last two dimensions
-Tensor view_complex_as_float(const Tensor& self) {
-  TORCH_INTERNAL_ASSERT(self.is_complex());
-  auto new_sizes = self.sizes().vec();
-  // last dimension will always have two elements containing the real and imag vals
-  new_sizes.emplace_back(2);
-  auto new_strides = computeStrideForComplex(self.strides());
-  if(self.scalar_type() == at::kComplexFloat) {
-    float* data = reinterpret_cast<float*>(self.data_ptr<std::complex<float>>());
-    return at::from_blob(data, new_sizes, new_strides, dtype(at::kFloat));
-  } else {
-    double* data = reinterpret_cast<double*>(self.data_ptr<std::complex<double>>());
-    return at::from_blob(data, new_sizes, new_strides, dtype(at::kDouble));
-  }
-}
-
 void normal_kernel(Tensor& self, double mean, double std, Generator gen) {
-=======
-void normal_kernel(Tensor& self, double mean, double std, Generator* gen) {
->>>>>>> 12f0052e
   if(self.is_complex()) {
     // note: float_tensor lives only as long as the self tensor lives
     auto float_tensor = at::native::view_complex_as_float(self);
