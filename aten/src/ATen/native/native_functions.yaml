# See README.md in this directory for more guidance


# Temporary type cast operators. These are needed to trace type-casts now since
# Type's are not supported in the IR. Instead, we call down to these
# specialized operators for each datatype.
# TODO: remove when we have Type support in the IR
- func: _cast_Byte(Tensor self, bool non_blocking=False) -> Tensor
  variants: function

- func: _cast_Char(Tensor self, bool non_blocking=False) -> Tensor
  variants: function

- func: _cast_Double(Tensor self, bool non_blocking=False) -> Tensor
  variants: function

- func: _cast_Float(Tensor self, bool non_blocking=False) -> Tensor
  variants: function

- func: _cast_Int(Tensor self, bool non_blocking=False) -> Tensor
  variants: function

- func: _cast_Long(Tensor self, bool non_blocking=False) -> Tensor
  variants: function

- func: _cast_Short(Tensor self, bool non_blocking=False) -> Tensor
  variants: function

- func: _cast_Half(Tensor self, bool non_blocking=False) -> Tensor
  variants: function

- func: _cudnn_ctc_loss(Tensor log_probs, Tensor targets, int[] input_lengths, int[] target_lengths, int blank, bool deterministic, bool zero_infinity) -> (Tensor, Tensor)
  dispatch:
    CUDA: _cudnn_ctc_loss

- func: _cudnn_rnn_flatten_weight(Tensor[] weight_arr, int weight_stride0, int input_size, int mode, int hidden_size, int num_layers, bool batch_first, bool bidirectional) -> Tensor
  dispatch:
    CUDA: _cudnn_rnn_flatten_weight

- func: _cudnn_rnn(Tensor input, Tensor[] weight, int weight_stride0, Tensor? weight_buf, Tensor hx, Tensor? cx, int mode, int hidden_size, int num_layers, bool batch_first, float dropout, bool train, bool bidirectional, int[] batch_sizes, Tensor? dropout_state) -> (Tensor, Tensor, Tensor, Tensor, Tensor)
  dispatch:
    CUDA: _cudnn_rnn

- func: _cudnn_rnn_backward(Tensor input, Tensor[] weight, int weight_stride0, Tensor weight_buf, Tensor hx, Tensor? cx, Tensor output, Tensor? grad_output, Tensor? grad_hy, Tensor? grad_cy, int mode, int hidden_size, int num_layers, bool batch_first, float dropout, bool train, bool bidirectional, int[] batch_sizes, Tensor? dropout_state, Tensor reserve, bool[4] output_mask) -> (Tensor, Tensor, Tensor, Tensor[])
  dispatch:
    CUDA: _cudnn_rnn_backward

- func: _cudnn_init_dropout_state(float dropout, bool train, int dropout_seed, *, ScalarType dtype, Layout layout, Device device, bool pin_memory=False) -> Tensor
  dispatch:
    CUDA: _cudnn_init_dropout_state

- func: _debug_has_internal_overlap(Tensor self) -> int
  variants: function

- func: _fused_dropout(Tensor self, float p, Generator? generator=None) -> (Tensor, Tensor)
  variants: function
  dispatch:
     CUDA: fused_dropout_cuda

- func: _masked_scale(Tensor self, Tensor mask, float scale) -> Tensor
  variants: function
  dispatch:
     CUDA: masked_scale_cuda

- func: _sobol_engine_draw(Tensor quasi, int n, Tensor sobolstate, int dimension, int num_generated, ScalarType? dtype) -> (Tensor, Tensor)

- func: _sobol_engine_ff_(Tensor(a!) self, int n, Tensor sobolstate, int dimension, int num_generated) -> Tensor(a!)

- func: _sobol_engine_scramble_(Tensor(a!) self, Tensor ltm, int dimension) -> Tensor(a!)

- func: _sobol_engine_initialize_state_(Tensor(a!) self, int dimension) -> Tensor(a!)

- func: _reshape_from_tensor(Tensor self, Tensor shape) -> Tensor

- func: _shape_as_tensor(Tensor self) -> Tensor

- func: dropout(Tensor input, float p, bool train) -> Tensor

- func: dropout_(Tensor(a!) self, float p, bool train) -> Tensor(a!)

- func: feature_dropout(Tensor input, float p, bool train) -> Tensor

- func: feature_dropout_(Tensor(a!) self, float p, bool train) -> Tensor(a!)

- func: alpha_dropout(Tensor input, float p, bool train) -> Tensor

- func: alpha_dropout_(Tensor(a!) self, float p, bool train) -> Tensor(a!)

- func: feature_alpha_dropout(Tensor input, float p, bool train) -> Tensor

- func: feature_alpha_dropout_(Tensor(a!) self, float p, bool train) -> Tensor(a!)

- func: abs(Tensor self) -> Tensor
  variants: function, method

- func: abs_(Tensor(a!) self) -> Tensor(a!)
  variants: function, method
  dispatch:
    CPU: _abs__cpu
    CUDA: _abs__cuda

- func: abs(Tensor self, *, Tensor(a!) out) -> Tensor(a!)
  dispatch:
    CPU: _abs_out_cpu
    CUDA: _abs_out_cuda

- func: acos(Tensor self) -> Tensor
  variants: function, method

- func: acos_(Tensor(a!) self) -> Tensor(a!)
  variants: function, method
  dispatch:
    CPU: _acos__cpu
    CUDA: _acos__cuda

- func: acos(Tensor self, *, Tensor(a!) out) -> Tensor(a!)
  dispatch:
    CPU: _acos_out_cpu
    CUDA: _acos_out_cuda

- func: avg_pool1d(Tensor self, int[1] kernel_size, int[1] stride=[], int[1] padding=0, bool ceil_mode=False, bool count_include_pad=True) -> Tensor

- func: adaptive_avg_pool1d(Tensor self, int[1] output_size) -> Tensor

# Return: (Tensor output, Tensor indices)
- func: adaptive_max_pool1d(Tensor self, int[1] output_size) -> (Tensor, Tensor)

- func: add(Tensor self, Tensor other, *, Scalar alpha=1) -> Tensor
  variants: function, method
  dispatch:
    CPU: add
    CUDA: add
    SparseCPU: add
    SparseCUDA: add
    MkldnnCPU: mkldnn_add

- func: add_(Tensor(a!) self, Tensor other, *, Scalar alpha=1) -> Tensor(a!)
  variants: method
  dispatch:
    CPU: add_
    CUDA: add_
    SparseCPU: add_
    SparseCUDA: add_
    MkldnnCPU: mkldnn_add_

- func: add(Tensor self, Tensor other, *, Scalar alpha=1, Tensor(a!) out) -> Tensor(a!)
  dispatch:
    CPU: add_out
    CUDA: add_out
    SparseCPU: add_out
    SparseCUDA: add_out
    MkldnnCPU: mkldnn_add_out

# For C++ only, until we have conversion from C++ numbers to Tensor
- func: add(Tensor self, Scalar other, Scalar alpha=1) -> Tensor
  variants: function, method

- func: add_(Tensor(a!) self, Scalar other, Scalar alpha=1) -> Tensor(a!)
  variants: method

- func: addmv(Tensor self, Tensor mat, Tensor vec, *, Scalar beta=1, Scalar alpha=1) -> Tensor
  variants: function, method

- func: addmv_(Tensor(a!) self, Tensor mat, Tensor vec, *, Scalar beta=1, Scalar alpha=1) -> Tensor(a!)
  variants: function, method

- func: addmv(Tensor self, Tensor mat, Tensor vec, *, Scalar beta=1, Scalar alpha=1, Tensor(a!) out) -> Tensor(a!)

- func: addr(Tensor self, Tensor vec1, Tensor vec2, *, Scalar beta=1, Scalar alpha=1) -> Tensor
  variants: function, method

- func: addr_(Tensor(a!) self, Tensor vec1, Tensor vec2, *, Scalar beta=1, Scalar alpha=1) -> Tensor(a!)
  variants: method

- func: addr(Tensor self, Tensor vec1, Tensor vec2, *, Scalar beta=1, Scalar alpha=1, Tensor(a!) out) -> Tensor(a!)

- func: affine_grid_generator(Tensor theta, int[] size) -> Tensor
  variants: function

- func: affine_grid_generator_backward(Tensor grad, int[] size) -> Tensor
  variants: function

- func: all(Tensor self, int dim, bool keepdim=False) -> Tensor
  variants: function, method

- func: all(Tensor self, int dim, bool keepdim=False, *, Tensor(a!) out) -> Tensor(a!)

- func: allclose(Tensor self, Tensor other, float rtol=1e-05, float atol=1e-08, bool equal_nan=False) -> bool
  variants: function, method

- func: any(Tensor self, int dim, bool keepdim=False) -> Tensor
  variants: function, method

- func: any(Tensor self, int dim, bool keepdim=False, *, Tensor(a!) out) -> Tensor(a!)

- func: arange(Scalar end, *, ScalarType? dtype=None, Layout? layout=None, Device? device=None, bool? pin_memory=None) -> Tensor

- func: arange(Scalar start, Scalar end, *, ScalarType? dtype=None, Layout? layout=None, Device? device=None, bool? pin_memory=None) -> Tensor

- func: arange(Scalar start, Scalar end, Scalar step, *, ScalarType? dtype=None, Layout? layout=None, Device? device=None, bool? pin_memory=None) -> Tensor

- func: arange(Scalar end, *, Tensor(a!) out) -> Tensor(a!)

- func: arange(Scalar start, Scalar end, Scalar step=1, *, Tensor(a!) out) -> Tensor(a!)
  dispatch:
    CPU: arange_cpu_out
    CUDA: arange_cuda_out

# This function is a temporary hack to allow tracing of arange like constructs with dynamic
# bounds on arange.  Normal arange is not traceable because it does not take any tensor inputs;
# if the range you need is based on another tensor, calling this function directly will
# preserve tracing.  Get rid of this when arange can directly take tensors for bounds
# (so that it can be traced directly).
- func: _dim_arange(Tensor like, int dim) -> Tensor

- func: argmax(Tensor self, int? dim=None, bool keepdim=False) -> Tensor
  variants: function, method

- func: argmin(Tensor self, int? dim=None, bool keepdim=False) -> Tensor
  variants: function, method

- func: as_strided(Tensor(a) self, int[] size, int[] stride, int? storage_offset=None) -> Tensor(a)
  variants: function, method
  dispatch:
    CPU: as_strided_tensorimpl
    CUDA: as_strided_tensorimpl
    QuantizedCPU: as_strided_qtensorimpl
  device_guard: False

- func: as_strided_(Tensor(a!) self, int[] size, int[] stride, int? storage_offset=None) -> Tensor(a!)
  variants: function, method
  device_guard: False

- func: asin(Tensor self) -> Tensor
  variants: function, method

- func: asin_(Tensor(a!) self) -> Tensor(a!)
  variants: function, method
  dispatch:
    CPU: _asin__cpu
    CUDA: _asin__cuda

- func: asin(Tensor self, *, Tensor(a!) out) -> Tensor(a!)
  dispatch:
    CPU: _asin_out_cpu
    CUDA: _asin_out_cuda

- func: atan(Tensor self) -> Tensor
  variants: function, method

- func: atan_(Tensor(a!) self) -> Tensor(a!)
  variants: function, method
  dispatch:
    CPU: _atan__cpu
    CUDA: _atan__cuda

- func: atan(Tensor self, *, Tensor(a!) out) -> Tensor(a!)
  dispatch:
    CPU: _atan_out_cpu
    CUDA: _atan_out_cuda

- func: baddbmm(Tensor self, Tensor batch1, Tensor batch2, *, Scalar beta=1, Scalar alpha=1) -> Tensor
  variants: function, method
  dispatch:
    CPU: baddbmm_cpu
    CUDA: baddbmm_cuda

- func: baddbmm_(Tensor(a!) self, Tensor batch1, Tensor batch2, *, Scalar beta=1, Scalar alpha=1) -> Tensor(a!)
  variants: method
  dispatch:
    CPU: baddbmm__cpu
    CUDA: baddbmm__cuda

- func: _baddbmm_mkl_(Tensor(a!) self, Tensor batch1, Tensor batch2, *, Scalar beta=1, Scalar alpha=1) -> Tensor(a!)
  variants: function

- func: baddbmm(Tensor self, Tensor batch1, Tensor batch2, *, Scalar beta=1, Scalar alpha=1, Tensor(a!) out) -> Tensor(a!)
  variants: function
  dispatch:
    CPU: baddbmm_out_cpu
    CUDA: baddbmm_out_cuda

- func: bartlett_window(int window_length, *, ScalarType? dtype=None, Layout? layout=None, Device? device=None, bool? pin_memory=None) -> Tensor

- func: bartlett_window(int window_length, bool periodic, *, ScalarType? dtype=None, Layout? layout=None, Device? device=None, bool? pin_memory=None) -> Tensor

- func: batch_norm(Tensor input, Tensor? weight, Tensor? bias, Tensor? running_mean, Tensor? running_var, bool training, float momentum, float eps, bool cudnn_enabled) -> Tensor

- func: _batch_norm_impl_index(Tensor input, Tensor? weight, Tensor? bias, Tensor? running_mean, Tensor? running_var, bool training, float momentum, float eps, bool cudnn_enabled) -> (Tensor, Tensor, Tensor, int)

- func: _batch_norm_impl_index_backward(int impl_index, Tensor input, Tensor grad_output, Tensor? weight, Tensor? running_mean, Tensor? running_var, Tensor? save_mean, Tensor? save_var_transform, bool train, float eps, bool[3] output_mask) -> (Tensor, Tensor, Tensor)

# Sample bernoulli with values in `self` as probability.
- func: bernoulli(Tensor self, *, Generator? generator=None) -> Tensor
  variants: function, method

- func: bernoulli(Tensor self, *, Generator? generator=None, Tensor(a!) out) -> Tensor(a!)
  variants: function

- func: bernoulli_(Tensor(a!) self, Tensor p, *, Generator? generator=None) -> Tensor(a!)
  variants: method
  dispatch:
    CPU: bernoulli_tensor_cpu_
    CUDA: bernoulli_tensor_cuda_

- func: bernoulli_(Tensor(a!) self, float p=0.5, *, Generator? generator=None) -> Tensor(a!)
  variants: method
  dispatch:
    CPU: bernoulli_scalar_cpu_
    CUDA: bernoulli_scalar_cuda_

# This out-of-place version isn't used explicitly, but needed by jit.
# There is no default valid on `p` here because it would introduce ambiguity
# with `bernoulli(Tensor self, *, Generator? generator=None)` declaration.
- func: bernoulli(Tensor self, float p, *, Generator? generator=None) -> Tensor
  variants: function, method

- func: bilinear(Tensor input1, Tensor input2, Tensor weight, Tensor? bias) -> Tensor

- func: binary_cross_entropy_with_logits(Tensor self, Tensor target, Tensor? weight, Tensor? pos_weight, int reduction) -> Tensor
  variants: function

- func: binary_cross_entropy_with_logits_backward(Tensor grad_output, Tensor self, Tensor target, Tensor? weight, Tensor? pos_weight, int reduction) -> Tensor
  variants: function

- func: bincount(Tensor self, Tensor? weights=None, int minlength=0) -> Tensor
  variants: function, method
  dispatch:
    CPU: _bincount_cpu
    CUDA: _bincount_cuda

- func: blackman_window(int window_length, *, ScalarType? dtype=None, Layout? layout=None, Device? device=None, bool? pin_memory=None) -> Tensor

- func: blackman_window(int window_length, bool periodic, *, ScalarType? dtype=None, Layout? layout=None, Device? device=None, bool? pin_memory=None) -> Tensor

- func: bmm(Tensor self, Tensor mat2) -> Tensor
  variants: function, method
  dispatch:
    CPU: bmm_cpu
    CUDA: bmm_cuda

- func: bmm(Tensor self, Tensor mat2, *, Tensor(a!) out) -> Tensor(a!)
  variants: function
  dispatch:
    CPU: bmm_out_cpu
    CUDA: bmm_out_cuda

- func: broadcast_tensors(Tensor[] tensors) -> Tensor[]
  device_guard: False

- func: cat(Tensor[] tensors, int dim=0) -> Tensor

- func: cat(Tensor[] tensors, int dim=0, *, Tensor(a!) out) -> Tensor(a!)

- func: ceil(Tensor self) -> Tensor
  variants: function, method

- func: ceil_(Tensor(a!) self) -> Tensor(a!)
  variants: function, method
  dispatch:
    CPU: _ceil__cpu
    CUDA: _ceil__cuda

- func: ceil(Tensor self, *, Tensor(a!) out) -> Tensor(a!)
  dispatch:
    CPU: _ceil_out_cpu
    CUDA: _ceil_out_cuda

- func: chain_matmul(Tensor[] matrices) -> Tensor
  variants: function

- func: chunk(Tensor(a) self, int chunks, int dim=0) -> Tensor(a)[]
  variants: function, method
  device_guard: False

- func: clamp(Tensor self, Scalar? min=None, Scalar? max=None) -> Tensor
  variants: function, method

- func: clamp_(Tensor(a!) self, Scalar? min=None, Scalar? max=None) -> Tensor(a!)
  variants: function, method
  dispatch:
    CPU: _clamp__cpu
    CUDA: _clamp__cuda

- func: clamp(Tensor self, Scalar? min=None, Scalar? max=None, *, Tensor(a!) out) -> Tensor(a!)
  dispatch:
    CPU: _clamp_out_cpu
    CUDA: _clamp_out_cuda

- func: clamp_max(Tensor self, Scalar max) -> Tensor
  variants: function, method

- func: clamp_max_(Tensor(a!) self, Scalar max) -> Tensor(a!)
  variants: function, method
  dispatch:
    CPU: _clamp_max__cpu
    CUDA: _clamp_max__cuda

- func: clamp_max(Tensor self, Scalar max, *, Tensor(a!) out) -> Tensor(a!)
  dispatch:
    CPU: _clamp_max_out_cpu
    CUDA: _clamp_max_out_cuda

- func: clamp_min(Tensor self, Scalar min) -> Tensor
  variants: function, method

- func: clamp_min_(Tensor(a!) self, Scalar min) -> Tensor(a!)
  variants: function, method
  dispatch:
    CPU: _clamp_min__cpu
    CUDA: _clamp_min__cuda

- func: clamp_min(Tensor self, Scalar min, *, Tensor(a!) out) -> Tensor(a!)
  dispatch:
    CPU: _clamp_min_out_cpu
    CUDA: _clamp_min_out_cuda

- func: cudnn_is_acceptable(Tensor self) -> bool
  device_guard: False

- func: constant_pad_nd(Tensor self, int[] pad, Scalar value=0) -> Tensor
  variants: function

- func: contiguous(Tensor self, *, MemoryFormat memory_format=contiguous_format) -> Tensor
  variants: method

- func: convolution(Tensor input, Tensor weight, Tensor? bias, int[] stride, int[] padding, int[] dilation, bool transposed, int[] output_padding, int groups) -> Tensor

- func: _convolution(Tensor input, Tensor weight, Tensor? bias, int[] stride, int[] padding, int[] dilation, bool transposed, int[] output_padding, int groups, bool benchmark, bool deterministic, bool cudnn_enabled) -> Tensor

- func: _convolution_nogroup(Tensor input, Tensor weight, Tensor? bias, int[] stride, int[] padding, int[] dilation, bool transposed, int[] output_padding) -> Tensor

- func: _convolution_double_backward(Tensor? ggI, Tensor? ggW, Tensor? ggb, Tensor gO, Tensor weight, Tensor self, int[] stride, int[] padding, int[] dilation, bool transposed, int[] output_padding, int groups, bool benchmark, bool deterministic, bool cudnn_enabled, bool[3] output_mask) -> (Tensor, Tensor, Tensor)

- func: conv1d(Tensor input, Tensor weight, Tensor? bias=None, int[1] stride=1, int[1] padding=0, int[1] dilation=1, int groups=1) -> Tensor

- func: conv2d(Tensor input, Tensor weight, Tensor? bias=None, int[2] stride=1, int[2] padding=0, int[2] dilation=1, int groups=1) -> Tensor

- func: conv3d(Tensor input, Tensor weight, Tensor? bias=None, int[3] stride=1, int[3] padding=0, int[3] dilation=1, int groups=1) -> Tensor

- func: conv_tbc(Tensor self, Tensor weight, Tensor bias, int pad=0) -> Tensor

- func: conv_tbc_backward(Tensor self, Tensor input, Tensor weight, Tensor bias, int pad) -> (Tensor, Tensor, Tensor)

# NB: we inherit the goofy argument order from PyTorch torch.nn.functional
- func: conv_transpose1d(Tensor input, Tensor weight, Tensor? bias=None, int[1] stride=1, int[1] padding=0, int[1] output_padding=0, int groups=1, int[1] dilation=1) -> Tensor

- func: conv_transpose2d(Tensor input, Tensor weight, Tensor? bias=None, int[2] stride=1, int[2] padding=0, int[2] output_padding=0, int groups=1, int[2] dilation=1) -> Tensor

- func: conv_transpose3d(Tensor input, Tensor weight, Tensor? bias=None, int[3] stride=1, int[3] padding=0, int[3] output_padding=0, int groups=1, int[3] dilation=1) -> Tensor

- func: copy_(Tensor(a!) self, Tensor src, bool non_blocking=False) -> Tensor(a!)
  variants: method
  device_guard: False

- func: cos(Tensor self) -> Tensor
  variants: function, method

- func: cos_(Tensor(a!) self) -> Tensor(a!)
  variants: function, method
  dispatch:
    CPU: _cos__cpu
    CUDA: _cos__cuda

- func: cos(Tensor self, *, Tensor(a!) out) -> Tensor(a!)
  dispatch:
    CPU: _cos_out_cpu
    CUDA: _cos_out_cuda

- func: cosh(Tensor self) -> Tensor
  variants: function, method

- func: cosh_(Tensor(a!) self) -> Tensor(a!)
  variants: function, method
  dispatch:
    CPU: _cosh__cpu
    CUDA: _cosh__cuda

- func: cosh(Tensor self, *, Tensor(a!) out) -> Tensor(a!)
  dispatch:
    CPU: _cosh_out_cpu
    CUDA: _cosh_out_cuda

- func: cosine_embedding_loss(Tensor input1, Tensor input2, Tensor target, float margin=0.0, int reduction=Mean) -> Tensor

- func: cudnn_affine_grid_generator(Tensor theta, int N, int C, int H, int W) -> Tensor grid
  dispatch:
    CUDA: cudnn_affine_grid_generator_forward

# TODO: Why do I have to call this grad?!
- func: cudnn_affine_grid_generator_backward(Tensor grad, int N, int C, int H, int W) -> Tensor grad_theta
  dispatch:
    CUDA: cudnn_affine_grid_generator_backward

- func: cudnn_batch_norm(Tensor input, Tensor weight, Tensor? bias, Tensor? running_mean, Tensor? running_var, bool training, float exponential_average_factor, float epsilon) -> (Tensor, Tensor, Tensor)
  dispatch:
    CUDA: cudnn_batch_norm

# NB: You can only use this if you used cudnn_batch_norm training=True
- func: cudnn_batch_norm_backward(Tensor input, Tensor grad_output, Tensor weight, Tensor? running_mean, Tensor? running_var, Tensor? save_mean, Tensor? save_var, float epsilon) -> (Tensor, Tensor, Tensor)
  dispatch:
    CUDA: cudnn_batch_norm_backward

- func: cudnn_convolution(Tensor self, Tensor weight, Tensor? bias, int[] padding, int[] stride, int[] dilation, int groups, bool benchmark, bool deterministic) -> Tensor
  dispatch:
    CUDA: cudnn_convolution

- func: cudnn_convolution_backward_input(int[] self_size, Tensor grad_output, Tensor weight, int[] padding, int[] stride, int[] dilation, int groups, bool benchmark, bool deterministic) -> Tensor
  dispatch:
    CUDA: cudnn_convolution_backward_input

- func: cudnn_convolution_backward(Tensor self, Tensor grad_output, Tensor weight, int[] padding, int[] stride, int[] dilation, int groups, bool benchmark, bool deterministic, bool[3] output_mask) -> (Tensor, Tensor, Tensor)
  dispatch:
    CUDA: cudnn_convolution_backward

- func: cudnn_convolution_backward_bias(Tensor grad_output) -> Tensor
  dispatch:
    CUDA: cudnn_convolution_backward_bias

- func: cudnn_convolution_backward_weight(int[] weight_size, Tensor grad_output, Tensor self, int[] padding, int[] stride, int[] dilation, int groups, bool benchmark, bool deterministic) -> Tensor
  dispatch:
    CUDA: cudnn_convolution_backward_weight

- func: cudnn_convolution_transpose(Tensor self, Tensor weight, Tensor? bias, int[] padding, int[] output_padding, int[] stride, int[] dilation, int groups, bool benchmark, bool deterministic) -> Tensor
  dispatch:
    CUDA: cudnn_convolution_transpose

# NB: output_padding not strictly needed here, but it's helpful for the float
# backwards
- func: cudnn_convolution_transpose_backward(Tensor self, Tensor grad_output, Tensor weight, int[] padding, int[] output_padding, int[] stride, int[] dilation, int groups, bool benchmark, bool deterministic, bool[3] output_mask) -> (Tensor, Tensor, Tensor)
  dispatch:
    CUDA: cudnn_convolution_transpose_backward

- func: cudnn_convolution_transpose_backward_bias(Tensor grad_output) -> Tensor
  dispatch:
    CUDA: cudnn_convolution_backward_bias

- func: cudnn_convolution_transpose_backward_input(Tensor grad_output, Tensor weight, int[] padding, int[] stride, int[] dilation, int groups, bool benchmark, bool deterministic) -> Tensor
  dispatch:
    CUDA: cudnn_convolution_transpose_backward_input

- func: cudnn_convolution_transpose_backward_weight(int[] weight_size, Tensor grad_output, Tensor self, int[] padding, int[] stride, int[] dilation, int groups, bool benchmark, bool deterministic) -> Tensor
  dispatch:
    CUDA: cudnn_convolution_transpose_backward_weight

# NB: input is special cased in a way I don't quite understand
- func: cudnn_grid_sampler(Tensor self, Tensor grid) -> Tensor output
  dispatch:
    CUDA: cudnn_grid_sampler_forward

- func: cudnn_grid_sampler_backward(Tensor self, Tensor grid, Tensor grad_output) -> (Tensor grad_self, Tensor grad_grid)
  dispatch:
    CUDA: cudnn_grid_sampler_backward

# FIXME: These could be combined as optional<ScalarType> but for https://github.com/pytorch/pytorch/issues/6593.
- func: cumsum(Tensor self, int dim, *, ScalarType dtype) -> Tensor
  variants: function, method

- func: cumsum(Tensor self, int dim) -> Tensor
  variants: function, method

- func: cumsum(Tensor self, int dim, *, ScalarType dtype, Tensor(a!) out) -> Tensor(a!)

- func: cumsum(Tensor self, int dim, *, Tensor(a!) out) -> Tensor(a!)

# FIXME: These could be combined as optional<ScalarType> but for https://github.com/pytorch/pytorch/issues/6593.
- func: cumprod(Tensor self, int dim, *, ScalarType dtype) -> Tensor
  variants: function, method

- func: cumprod(Tensor self, int dim) -> Tensor
  variants: function, method

- func: cumprod(Tensor self, int dim, *, ScalarType dtype, Tensor(a!) out) -> Tensor(a!)

- func: cumprod(Tensor self, int dim, *, Tensor(a!) out) -> Tensor(a!)

- func: ctc_loss(Tensor log_probs, Tensor targets, int[] input_lengths, int[] target_lengths, int blank=0, int reduction=Mean, bool zero_infinity=False) -> Tensor

# convenience function that converts to intlists for you
- func: ctc_loss(Tensor log_probs, Tensor targets, Tensor input_lengths, Tensor target_lengths, int blank=0, int reduction=Mean, bool zero_infinity=False) -> Tensor

- func: _ctc_loss(Tensor log_probs, Tensor targets, int[] input_lengths, int[] target_lengths, int blank=0, bool zero_infinity=False) -> (Tensor, Tensor)
  dispatch:
    CPU:  ctc_loss_cpu
    CUDA: ctc_loss_gpu

- func: _ctc_loss_backward(Tensor grad, Tensor log_probs, Tensor targets, int[] input_lengths, int[] target_lengths, Tensor neg_log_likelihood, Tensor log_alpha, int blank, bool zero_infinity=False) -> Tensor
  dispatch:
    CPU: ctc_loss_backward_cpu
    CUDA: ctc_loss_backward_gpu

- func: det(Tensor self) -> Tensor
  variants: function, method

- func: diag_embed(Tensor self, int offset=0, int dim1=-2, int dim2=-1) -> Tensor
  variants: function, method

- func: diagflat(Tensor self, int offset=0) -> Tensor
  variants: function, method

- func: diagonal(Tensor(a) self, int offset=0, int dim1=0, int dim2=1) -> Tensor(a)
  variants: function, method

- func: div(Tensor self, Tensor other) -> Tensor
  variants: function, method

- func: div_(Tensor(a!) self, Tensor other) -> Tensor(a!)
  variants: method

- func: div(Tensor self, Tensor other, *, Tensor(a!) out) -> Tensor(a!)

# For C++ only, until we have conversion from C++ numbers to Tensor
- func: div(Tensor self, Scalar other) -> Tensor
  variants: function, method

- func: div_(Tensor(a!) self, Scalar other) -> Tensor(a!)
  variants: method

- func: dot(Tensor self, Tensor tensor) -> Tensor
  variants: function, method

- func: dot(Tensor self, Tensor tensor, *, Tensor(a!) out) -> Tensor(a!)

- func: einsum(str equation, Tensor[] tensors) -> Tensor

- func: embedding(Tensor weight, Tensor indices, int padding_idx=-1, bool scale_grad_by_freq=False, bool sparse=False) -> Tensor

- func: embedding_backward(Tensor grad, Tensor indices, int num_weights, int padding_idx, bool scale_grad_by_freq, bool sparse) -> Tensor

- func: embedding_dense_backward(Tensor grad_output, Tensor indices, int num_weights, int padding_idx, bool scale_grad_by_freq) -> Tensor
  dispatch:
    CPU: embedding_dense_backward_cpu
    CUDA: embedding_dense_backward_cuda

- func: embedding_renorm_(Tensor(a!) self, Tensor indices, float max_norm, float norm_type) -> Tensor(a!)
  dispatch:
    CPU: embedding_renorm_cpu_
    CUDA: embedding_renorm_cuda_

- func: embedding_sparse_backward(Tensor grad, Tensor indices, int num_weights, int padding_idx, bool scale_grad_by_freq) -> Tensor

# NOTE [ embedding_bag Native Functions ]
# The `_embedding_bag.*` variants assume that input tensors except for `weight`,
# e.g. `indices` and `offsets` (and `offset2bag`), are contiguous.
# We really only need to enforce this for `_embedding_bag` (the forward) because
# the backward inputs are the same as forward ones.
# The above `embedding_bag` wrapper is created to achieve this, e.g.,
# applying indices = indices.contiguous().
# The backward functions apply a check that these input tensors are contiguous.

- func: embedding_bag(Tensor weight, Tensor indices, Tensor offsets, bool scale_grad_by_freq=False, int mode=0, bool sparse=False, Tensor? per_sample_weights=None) -> (Tensor, Tensor, Tensor, Tensor)

- func: _embedding_bag(Tensor weight, Tensor indices, Tensor offsets, bool scale_grad_by_freq=False, int mode=0, bool sparse=False, Tensor? per_sample_weights=None) -> (Tensor, Tensor, Tensor, Tensor)
  dispatch:
    CPU: _embedding_bag_cpu
    CUDA: _embedding_bag_cuda

- func: _embedding_bag_backward(Tensor grad, Tensor indices, Tensor offsets, Tensor offset2bag, Tensor bag_size, Tensor maximum_indices, int num_weights, bool scale_grad_by_freq, int mode, bool sparse, Tensor? per_sample_weights) -> Tensor

- func: _embedding_bag_sparse_backward(Tensor grad, Tensor indices, Tensor offsets, Tensor offset2bag, Tensor bag_size, int num_weights, bool scale_grad_by_freq, int mode, Tensor? per_sample_weights) -> Tensor

- func: _embedding_bag_dense_backward(Tensor grad, Tensor indices, Tensor offsets, Tensor offset2bag, Tensor bag_size, Tensor maximum_indices, int num_weights, bool scale_grad_by_freq, int mode, Tensor? per_sample_weights) -> Tensor
  dispatch:
    CPU: _embedding_bag_dense_backward_cpu
    CUDA: _embedding_bag_dense_backward_cuda

- func: _embedding_bag_per_sample_weights_backward(Tensor grad, Tensor weight, Tensor indices, Tensor offsets, Tensor offset2bag, int mode) -> Tensor
  dispatch:
    CPU: _embedding_bag_per_sample_weights_backward_cpu
    CUDA: _embedding_bag_per_sample_weights_backward_cuda

- func: empty(int[] size, *, ScalarType? dtype=None, Layout? layout=None, Device? device=None, bool? pin_memory=None) -> Tensor
  dispatch:
    CPU: empty_cpu
    CUDA: empty_cuda
    SparseCPU: empty_sparse
    SparseCUDA: empty_sparse

- func: _empty_affine_quantized(int[] size, *, ScalarType? dtype=None, Layout? layout=None, Device? device=None, bool? pin_memory=None, float scale=1, int zero_point=0) -> Tensor
  dispatch:
    QuantizedCPU: empty_affine_quantized_cpu

- func: resize_(Tensor(a!) self, int[] size) -> Tensor(a!)
  variants: method
  device_guard: False
  dispatch:
    CPU: resize_cpu_
    CUDA: resize_cuda_

- func: empty(int[] size, *, Tensor(a!) out) -> Tensor(a!)
  device_guard: False

- func: empty_like(Tensor self) -> Tensor
  device_guard: False

- func: empty_like(Tensor self, *, ScalarType dtype, Layout layout, Device device, bool pin_memory=False) -> Tensor
  device_guard: False

- func: empty_strided(int[] size, int[] stride, *, ScalarType? dtype=None, Layout? layout=None, Device? device=None, bool? pin_memory=None) -> Tensor
  dispatch:
    CPU: empty_strided_cpu
    CUDA: empty_strided_cuda

- func: erf(Tensor self) -> Tensor
  variants: function, method

- func: erf_(Tensor(a!) self) -> Tensor(a!)
  variants: function, method
  dispatch:
    CPU: _erf__cpu
    CUDA: _erf__cuda

- func: erf(Tensor self, *, Tensor(a!) out) -> Tensor(a!)
  dispatch:
    CPU: _erf_out_cpu
    CUDA: _erf_out_cuda

- func: erfc(Tensor self) -> Tensor
  variants: function, method

- func: erfc_(Tensor(a!) self) -> Tensor(a!)
  variants: function, method
  dispatch:
    CPU: _erfc__cpu
    CUDA: _erfc__cuda

- func: erfc(Tensor self, *, Tensor(a!) out) -> Tensor(a!)
  dispatch:
    CPU: _erfc_out_cpu
    CUDA: _erfc_out_cuda

- func: exp(Tensor self) -> Tensor
  variants: function, method

- func: exp_(Tensor(a!) self) -> Tensor(a!)
  variants: function, method
  dispatch:
    CPU: _exp__cpu
    CUDA: _exp__cuda

- func: exp(Tensor self, *, Tensor(a!) out) -> Tensor(a!)
  dispatch:
    CPU: _exp_out_cpu
    CUDA: _exp_out_cuda

- func: expm1(Tensor self) -> Tensor
  variants: function, method

- func: expm1_(Tensor(a!) self) -> Tensor(a!)
  variants: function, method
  dispatch:
    CPU: _expm1__cpu
    CUDA: _expm1__cuda

- func: expm1(Tensor self, *, Tensor(a!) out) -> Tensor(a!)
  dispatch:
    CPU: _expm1_out_cpu
    CUDA: _expm1_out_cuda

- func: expand(Tensor(a) self, int[] size, *, bool implicit=False) -> Tensor(a)
  variants: method  # This is method-only to match the previous tensor API. In the future we could make this a function too.
  device_guard: False

- func: expand_as(Tensor self, Tensor other) -> Tensor
  variants: method  # This is method-only to match the previous tensor API. In the future we could make this a function too.
  device_guard: False

- func: eye(int n, *, ScalarType? dtype=None, Layout? layout=None, Device? device=None, bool? pin_memory=None) -> Tensor

- func: eye(int n, int m, *, ScalarType? dtype=None, Layout? layout=None, Device? device=None, bool? pin_memory=None) -> Tensor

- func: eye(int n, *, Tensor(a!) out) -> Tensor(a!)
  dispatch:
    CPU: eye_out_cpu
    CUDA: eye_out_cuda

- func: eye(int n, int m, *, Tensor(a!) out) -> Tensor(a!)
  dispatch:
    CPU: eye_out_cpu
    CUDA: eye_out_cuda

- func: flatten(Tensor self, int start_dim=0, int end_dim=-1) -> Tensor
  variants: function, method

- func: fill_(Tensor(a!) self, Scalar value) -> Tensor(a!)
  cpu_half: True
  cpu_bool: True
  cuda_bool: True
  variants: function, method
  dispatch:
    CPU: fill__cpu
    CUDA: fill__cuda

- func: fill_(Tensor(a!) self, Tensor value) -> Tensor(a!)
  cpu_half: True
  cpu_bool: True
  cuda_bool: True
  variants: function, method
  dispatch:
    CPU: fill__cpu
    CUDA: fill__cuda

- func: floor(Tensor self) -> Tensor
  variants: function, method

- func: floor_(Tensor(a!) self) -> Tensor(a!)
  variants: function, method
  dispatch:
    CPU: _floor__cpu
    CUDA: _floor__cuda

- func: floor(Tensor self, *, Tensor(a!) out) -> Tensor(a!)
  dispatch:
    CPU: _floor_out_cpu
    CUDA: _floor_out_cuda

- func: frac(Tensor self) -> Tensor
  variants: function, method

- func: frac_(Tensor(a!) self) -> Tensor(a!)
  variants: function, method
  dispatch:
    CPU: _frac__cpu
    CUDA: _frac__cuda

- func: frac(Tensor self, *, Tensor(a!) out) -> Tensor(a!)
  dispatch:
    CPU: _frac_out_cpu
    CUDA: _frac_out_cuda

- func: full(int[] size, Scalar fill_value, *, ScalarType? dtype=None, Layout? layout=None, Device? device=None, bool? pin_memory=None) -> Tensor

- func: full(int[] size, Scalar fill_value, *, Tensor(a!) out) -> Tensor(a!)

- func: full_like(Tensor self, Scalar fill_value) -> Tensor

- func: full_like(Tensor self, Scalar fill_value, *, ScalarType dtype, Layout layout, Device device, bool pin_memory=False) -> Tensor

- func: from_file(str filename, bool? shared=None, int? size=0, *, ScalarType? dtype=None, Layout? layout=None, Device? device=None, bool? pin_memory=None) -> Tensor
  dispatch:
    CPU: from_file

# NOTE [ grid_sampler Native Functions ]
# `grid_sampler` does all the shape checking and then dispatches to one of
# `cudnn_grid_sampler`, `grid_sampler_2d`, or `grid_sampler_3d`, each of which
# has the corresponding backward defined as native functions as well. Therefore,
# in these functions and their backwards, no more shape checking is done.
#
# Additionally, arguments `padding_mode` and `interpolation_mode` are cast to
# enums defined in `native/GridSampler.h`. `cudnn_grid_sampler` doesn't take in
# `interpolation_mode` because it only supports Bilinear interpolation mode.
- func: grid_sampler(Tensor input, Tensor grid, int interpolation_mode, int padding_mode) -> Tensor

- func: grid_sampler_2d(Tensor input, Tensor grid, int interpolation_mode, int padding_mode) -> Tensor
  dispatch:
    CPU: grid_sampler_2d_cpu
    CUDA: grid_sampler_2d_cuda

- func: grid_sampler_2d_backward(Tensor grad_output, Tensor input, Tensor grid, int interpolation_mode, int padding_mode) -> (Tensor, Tensor)
  dispatch:
    CPU: grid_sampler_2d_backward_cpu
    CUDA: grid_sampler_2d_backward_cuda

- func: grid_sampler_3d(Tensor input, Tensor grid, int interpolation_mode, int padding_mode) -> Tensor
  dispatch:
    CPU: grid_sampler_3d_cpu
    CUDA: grid_sampler_3d_cuda

- func: grid_sampler_3d_backward(Tensor grad_output, Tensor input, Tensor grid, int interpolation_mode, int padding_mode) -> (Tensor, Tensor)
  dispatch:
    CPU: grid_sampler_3d_backward_cpu
    CUDA: grid_sampler_3d_backward_cuda

- func: hann_window(int window_length, *, ScalarType? dtype=None, Layout? layout=None, Device? device=None, bool? pin_memory=None) -> Tensor

- func: hann_window(int window_length, bool periodic, *, ScalarType? dtype=None, Layout? layout=None, Device? device=None, bool? pin_memory=None) -> Tensor

- func: hamming_window(int window_length, *, ScalarType? dtype=None, Layout? layout=None, Device? device=None, bool? pin_memory=None) -> Tensor

- func: hamming_window(int window_length, bool periodic, *, ScalarType? dtype=None, Layout? layout=None, Device? device=None, bool? pin_memory=None) -> Tensor

- func: hamming_window(int window_length, bool periodic, float alpha, *, ScalarType? dtype=None, Layout? layout=None, Device? device=None, bool? pin_memory=None) -> Tensor

- func: hamming_window(int window_length, bool periodic, float alpha, float beta, *, ScalarType? dtype=None, Layout? layout=None, Device? device=None, bool? pin_memory=None) -> Tensor

- func: hinge_embedding_loss(Tensor self, Tensor target, float margin=1.0, int reduction=Mean) -> Tensor

- func: ger(Tensor self, Tensor vec2) -> Tensor
  variants: function, method

- func: ger(Tensor self, Tensor vec2, *, Tensor(a!) out) -> Tensor(a!)

- func: group_norm(Tensor input, int num_groups, Tensor? weight=None, Tensor? bias=None, float eps=1e-05, bool cudnn_enabled=True) -> Tensor

# FFT

- func: fft(Tensor self, int signal_ndim, bool normalized=False) -> Tensor
  variants: function, method

- func: ifft(Tensor self, int signal_ndim, bool normalized=False) -> Tensor
  variants: function, method

- func: rfft(Tensor self, int signal_ndim, bool normalized=False, bool onesided=True) -> Tensor
  variants: function, method

- func: irfft(Tensor self, int signal_ndim, bool normalized=False, bool onesided=True, int[] signal_sizes=[]) -> Tensor
  variants: function, method

- func: _fft_with_size(Tensor self, int signal_ndim, bool complex_input, bool complex_output, bool inverse, int[] checked_signal_sizes, bool normalized, bool onesided, int[] output_sizes) -> Tensor
  variants: function
  dispatch:
    CPU: _fft_mkl
    CUDA: _fft_cufft

- func: _cufft_get_plan_cache_size(int device_index) -> int

- func: _cufft_get_plan_cache_max_size(int device_index) -> int

- func: _cufft_set_plan_cache_max_size(int device_index, int max_size) -> void

- func: _cufft_clear_plan_cache(int device_index) -> void

- func: index(Tensor self, Tensor?[] indices) -> Tensor
  variants: function, method
  # NB: This function is special-cased in tools/autograd/gen_variable_type.py

- func: index_copy_(Tensor(a!) self, int dim, Tensor index, Tensor source) -> Tensor(a!)
  variants: method

- func: index_copy(Tensor self, int dim, Tensor index, Tensor source) -> Tensor
  variants: function, method

- func: index_put_(Tensor(a!) self, Tensor?[] indices, Tensor values, bool accumulate=False) -> Tensor(a!)
  variants: function, method

- func: index_put(Tensor self, Tensor?[] indices, Tensor values, bool accumulate=False) -> Tensor
  variants: function, method

- func: instance_norm(Tensor input, Tensor? weight, Tensor? bias, Tensor? running_mean, Tensor? running_var, bool use_input_stats, float momentum, float eps, bool cudnn_enabled) -> Tensor
  variants: function

- func: inverse(Tensor self) -> Tensor
  variants: function, method

- func: inverse(Tensor self, *, Tensor(a!) out) -> Tensor(a!)

- func: _inverse_helper(Tensor self) -> Tensor
  variants: function
  dispatch:
    CPU: _inverse_helper_cpu
    CUDA: _inverse_helper_cuda

- func: isclose(Tensor self, Tensor other, float rtol=1e-05, float atol=1e-08, bool equal_nan=False) -> Tensor
  variants: function, method

- func: isnan(Tensor self) -> Tensor
  variants: function
  device_guard: False

- func: is_distributed(Tensor self) -> bool
  variants: function, method
  device_guard: False

- func: is_floating_point(Tensor self) -> bool
  variants: function, method
  device_guard: False

- func: is_complex(Tensor self) -> bool
  variants: function, method
  device_guard: False

- func: is_nonzero(Tensor self) -> bool
  variants: function, method
  device_guard: False

- func: is_same_size(Tensor self, Tensor other) -> bool
  variants: function, method
  device_guard: False

- func: is_signed(Tensor self) -> bool
  variants: function, method
  device_guard: False

- func: kl_div(Tensor self, Tensor target, int reduction=Mean) -> Tensor

- func: kl_div_backward(Tensor grad_output, Tensor self, Tensor target, int reduction=Mean) -> Tensor
  dispatch:
    CPU: kl_div_backward_cpu
    CUDA: kl_div_backward_cuda

- func: kthvalue(Tensor self, int k, int dim=-1, bool keepdim=False) -> (Tensor values, Tensor indices)
  variants: function, method

- func: kthvalue(Tensor self, int k, int dim=-1, bool keepdim=False, *, Tensor(a!) values, Tensor(b!) indices) -> (Tensor(a!) values, Tensor(b!) indices)
  dispatch:
    CPU: kthvalue_out_cpu
    CUDA: kthvalue_out_cuda

- func: layer_norm(Tensor input, int[] normalized_shape, Tensor? weight=None, Tensor? bias=None, float eps=1e-05, bool cudnn_enable=True) -> Tensor

- func: linear(Tensor input, Tensor weight, Tensor? bias=None) -> Tensor
  python_module: nn

- func: mkldnn_linear(Tensor input, Tensor weight, Tensor? bias=None) -> Tensor
  python_module: nn
  dispatch:
    MkldnnCPU: mkldnn_linear

- func: fbgemm_linear_int8_weight(Tensor input, Tensor weight, Tensor packed, Tensor col_offsets, Scalar weight_scale, Scalar weight_zero_point, Tensor bias) -> Tensor

- func: fbgemm_linear_quantize_weight(Tensor input) -> (Tensor, Tensor, float, int)

- func: fbgemm_pack_quantized_matrix(Tensor input, int K, int N) -> Tensor

- func: fbgemm_is_cpu_supported() -> bool

- func: linspace(Scalar start, Scalar end, int steps=100, *, ScalarType? dtype=None, Layout? layout=None, Device? device=None, bool? pin_memory=None) -> Tensor

- func: linspace(Scalar start, Scalar end, int steps=100, *, Tensor(a!) out) -> Tensor(a!)
  dispatch:
    CPU: linspace_cpu_out
    CUDA: linspace_cuda_out

- func: log(Tensor self) -> Tensor
  variants: function, method

- func: log_(Tensor(a!) self) -> Tensor(a!)
  variants: function, method
  dispatch:
    CPU: _log__cpu
    CUDA: _log__cuda

- func: log(Tensor self, *, Tensor(a!) out) -> Tensor(a!)
  dispatch:
    CPU: _log_out_cpu
    CUDA: _log_out_cuda

- func: log10(Tensor self) -> Tensor
  variants: function, method

- func: log10_(Tensor(a!) self) -> Tensor(a!)
  variants: function, method
  dispatch:
    CPU: _log10__cpu
    CUDA: _log10__cuda

- func: log10(Tensor self, *, Tensor(a!) out) -> Tensor(a!)
  dispatch:
    CPU: _log10_out_cpu
    CUDA: _log10_out_cuda

- func: log1p(Tensor self) -> Tensor
  variants: function, method

- func: log1p_(Tensor(a!) self) -> Tensor(a!)
  variants: function, method
  dispatch:
    CPU: _log1p__cpu
    CUDA: _log1p__cuda
    SparseCPU: log1p_sparse_
    SparseCUDA: log1p_sparse_

- func: log1p(Tensor self, *, Tensor(a!) out) -> Tensor(a!)
  dispatch:
    CPU: _log1p_out_cpu
    CUDA: _log1p_out_cuda
    SparseCPU: log1p_out_sparse
    SparseCUDA: log1p_out_sparse

- func: log2(Tensor self) -> Tensor
  variants: function, method

- func: log2_(Tensor(a!) self) -> Tensor(a!)
  variants: function, method
  dispatch:
    CPU: _log2__cpu
    CUDA: _log2__cuda

- func: log2(Tensor self, *, Tensor(a!) out) -> Tensor(a!)
  dispatch:
    CPU: _log2_out_cpu
    CUDA: _log2_out_cuda

- func: logdet(Tensor self) -> Tensor
  variants: function, method

- func: logspace(Scalar start, Scalar end, int steps=100, float base=10.0, *, ScalarType? dtype=None, Layout? layout=None, Device? device=None, bool? pin_memory=None) -> Tensor

- func: logspace(Scalar start, Scalar end, int steps=100, float base=10.0, *, Tensor(a!) out) -> Tensor(a!)
  dispatch:
    CPU: logspace_cpu_out
    CUDA: logspace_cuda_out

# FIXME: These could be combined as optional<ScalarType> but for https://github.com/pytorch/pytorch/issues/6593.
- func: log_softmax(Tensor self, int dim, ScalarType dtype) -> Tensor
  variants: function, method

- func: log_softmax(Tensor self, int dim) -> Tensor
  variants: function, method

- func: _log_softmax(Tensor self, int dim, bool half_to_float) -> Tensor
  dispatch:
    CPU: log_softmax_cpu
    CUDA: log_softmax_cuda

- func: _log_softmax_backward_data(Tensor grad_output, Tensor output, int dim, Tensor self) -> Tensor
  dispatch:
    CPU: log_softmax_backward_cpu
    CUDA: log_softmax_backward_cuda

- func: logsumexp(Tensor self, int[1] dim, bool keepdim=False) -> Tensor
  variants: function, method

- func: logsumexp(Tensor self, int[1] dim, bool keepdim=False, *, Tensor(a!) out) -> Tensor(a!)

- func: margin_ranking_loss(Tensor input1, Tensor input2, Tensor target, float margin=0.0, int reduction=Mean) -> Tensor

- func: matmul(Tensor self, Tensor other) -> Tensor
  variants: function, method

- func: matmul(Tensor self, Tensor other, *, Tensor(a!) out) -> Tensor(a!)

- func: matrix_rank(Tensor self, float tol, bool symmetric=False) -> Tensor

- func: matrix_rank(Tensor self, bool symmetric=False) -> Tensor

- func: matrix_power(Tensor self, int n) -> Tensor
  variants: function, method

- func: max(Tensor self, int dim, bool keepdim=False) -> (Tensor values, Tensor indices)
  variants: function, method

- func: max(Tensor self, int dim, bool keepdim=False, *, Tensor(a!) max, Tensor(b!) max_indices) -> (Tensor(a!) values, Tensor(b!) indices)

- func: max_values(Tensor self, int[1] dim, bool keepdim=False) -> Tensor
  variants: function, method

# Return: (Tensor output, Tensor indices)
- func: max_pool1d_with_indices(Tensor self, int[1] kernel_size, int[1] stride=[], int[1] padding=0, int[1] dilation=1, bool ceil_mode=False) -> (Tensor, Tensor)

- func: max_pool1d(Tensor self, int[1] kernel_size, int[1] stride=[], int[1] padding=0, int[1] dilation=1, bool ceil_mode=False) -> Tensor

- func: max_pool2d(Tensor self, int[2] kernel_size, int[2] stride=[], int[2] padding=0, int[2] dilation=1, bool ceil_mode=False) -> Tensor

- func: mkldnn_max_pool2d(Tensor self, int[2] kernel_size, int[2] stride=[], int[2] padding=0, int[2] dilation=1, bool ceil_mode=False) -> Tensor
  requires_tensor: True
  dispatch:
    MkldnnCPU: mkldnn_max_pool2d

- func: max_pool3d(Tensor self, int[3] kernel_size, int[3] stride=[], int[3] padding=0, int[3] dilation=1, bool ceil_mode=False) -> Tensor

# FIXME: These could be combined as optional<ScalarType> but for https://github.com/pytorch/pytorch/issues/6593.
- func: mean(Tensor self, *, ScalarType dtype) -> Tensor
  variants: function, method

- func: mean(Tensor self) -> Tensor
  variants: function, method

- func: mean(Tensor self, int[1] dim, bool keepdim, *, ScalarType dtype) -> Tensor
  variants: function, method

- func: mean(Tensor self, int[1] dim, bool keepdim=False) -> Tensor
  variants: function, method

- func: mean(Tensor self, int[1] dim, *, ScalarType dtype) -> Tensor
  variants: function, method

- func: mean(Tensor self, int[1] dim, bool keepdim, *, ScalarType dtype, Tensor(a!) out) -> Tensor(a!)

- func: mean(Tensor self, int[1] dim, bool keepdim=False, *, Tensor(a!) out) -> Tensor(a!)

- func: mean(Tensor self, int[1] dim, *, ScalarType dtype, Tensor(a!) out) -> Tensor(a!)

- func: median(Tensor self, int dim, bool keepdim=False) -> (Tensor values, Tensor indices)
  variants: function, method

- func: median(Tensor self, int dim, bool keepdim=False, *, Tensor(a!) values, Tensor(b!) indices) -> (Tensor(a!) values, Tensor(b!) indices)

- func: min(Tensor self, int dim, bool keepdim=False) -> (Tensor values, Tensor indices)
  variants: function, method

- func: min(Tensor self, int dim, bool keepdim=False, *, Tensor(a!) min, Tensor(b!) min_indices) -> (Tensor(a!) values, Tensor(b!) indices)

- func: min_values(Tensor self, int[1] dim, bool keepdim=False) -> Tensor
  variants: function, method

- func: mkldnn_convolution(Tensor self, Tensor weight, Tensor? bias, int[] padding, int[] stride, int[] dilation, int groups) -> Tensor

- func: mkldnn_convolution_backward_input(int[] self_size, Tensor grad_output, Tensor weight, int[] padding, int[] stride, int[] dilation, int groups, bool bias_defined) -> Tensor

- func: mkldnn_convolution_backward_weights(int[] weight_size, Tensor grad_output, Tensor self, int[] padding, int[] stride, int[] dilation, int groups, bool bias_defined) -> (Tensor, Tensor)

- func: mkldnn_convolution_backward(Tensor self, Tensor grad_output, Tensor weight, int[] padding, int[] stride, int[] dilation, int groups, bool[3] output_mask) -> (Tensor, Tensor, Tensor)

- func: miopen_batch_norm(Tensor input, Tensor weight, Tensor? bias, Tensor? running_mean, Tensor? running_var, bool training, float exponential_average_factor, float epsilon) -> (Tensor, Tensor, Tensor)
  dispatch:
    CUDA: miopen_batch_norm

- func: miopen_batch_norm_backward(Tensor input, Tensor grad_output, Tensor weight, Tensor? running_mean, Tensor? running_var, Tensor? save_mean, Tensor? save_var, float epsilon) -> (Tensor, Tensor, Tensor)
  dispatch:
    CUDA: miopen_batch_norm_backward

- func: miopen_convolution(Tensor self, Tensor weight, Tensor? bias, int[] padding, int[] stride, int[] dilation, int groups, bool benchmark, bool deterministic) -> Tensor
  dispatch:
    CUDA: miopen_convolution

- func: miopen_convolution_backward_input(int[] self_size, Tensor grad_output, Tensor weight, int[] padding, int[] stride, int[] dilation, int groups, bool benchmark, bool deterministic) -> Tensor
  dispatch:
    CUDA: miopen_convolution_backward_input

- func: miopen_convolution_backward(Tensor self, Tensor grad_output, Tensor weight, int[] padding, int[] stride, int[] dilation, int groups, bool benchmark, bool deterministic, bool[3] output_mask) -> (Tensor, Tensor, Tensor)
  dispatch:
    CUDA: miopen_convolution_backward

- func: miopen_convolution_backward_bias(Tensor grad_output) -> Tensor
  dispatch:
    CUDA: miopen_convolution_backward_bias

- func: miopen_convolution_backward_weight(int[] weight_size, Tensor grad_output, Tensor self, int[] padding, int[] stride, int[] dilation, int groups, bool benchmark, bool deterministic) -> Tensor
  dispatch:
    CUDA: miopen_convolution_backward_weight

- func: miopen_convolution_transpose(Tensor self, Tensor weight, Tensor? bias, int[] padding, int[] output_padding, int[] stride, int[] dilation, int groups, bool benchmark, bool deterministic) -> Tensor
  dispatch:
    CUDA: miopen_convolution_transpose

# NB: output_padding not strictly needed here, but it's helpful for the float
# backwards
- func: miopen_convolution_transpose_backward(Tensor self, Tensor grad_output, Tensor weight, int[] padding, int[] output_padding, int[] stride, int[] dilation, int groups, bool benchmark, bool deterministic, bool[3] output_mask) -> (Tensor, Tensor, Tensor)
  dispatch:
    CUDA: miopen_convolution_transpose_backward

- func: miopen_convolution_transpose_backward_input(Tensor grad_output, Tensor weight, int[] padding, int[] stride, int[] dilation, int groups, bool benchmark, bool deterministic) -> Tensor
  dispatch:
    CUDA: miopen_convolution_transpose_backward_input

- func: miopen_convolution_transpose_backward_weight(int[] weight_size, Tensor grad_output, Tensor self, int[] padding, int[] stride, int[] dilation, int groups, bool benchmark, bool deterministic) -> Tensor
  dispatch:
    CUDA: miopen_convolution_transpose_backward_weight

- func: miopen_depthwise_convolution(Tensor self, Tensor weight, Tensor? bias, int[] padding, int[] stride, int[] dilation, int groups, bool benchmark, bool deterministic) -> Tensor
  dispatch:
    CUDA: miopen_depthwise_convolution

- func: miopen_depthwise_convolution_backward_input(int[] self_size, Tensor grad_output, Tensor weight, int[] padding, int[] stride, int[] dilation, int groups, bool benchmark, bool deterministic) -> Tensor
  dispatch:
    CUDA: miopen_depthwise_convolution_backward_input

- func: miopen_depthwise_convolution_backward(Tensor self, Tensor grad_output, Tensor weight, int[] padding, int[] stride, int[] dilation, int groups, bool benchmark, bool deterministic, bool[3] output_mask) -> (Tensor, Tensor, Tensor)
  dispatch:
    CUDA: miopen_depthwise_convolution_backward

- func: miopen_depthwise_convolution_backward_weight(int[] weight_size, Tensor grad_output, Tensor self, int[] padding, int[] stride, int[] dilation, int groups, bool benchmark, bool deterministic) -> Tensor
  dispatch:
    CUDA: miopen_depthwise_convolution_backward_weight

- func: mm(Tensor self, Tensor mat2) -> Tensor
  variants: function, method

- func: mm(Tensor self, Tensor mat2, *, Tensor(a!) out) -> Tensor(a!)

- func: _sparse_mm(Tensor sparse, Tensor dense) -> Tensor

- func: mode(Tensor self, int dim=-1, bool keepdim=False) -> (Tensor values, Tensor indices)
  variants: function, method

- func: mode(Tensor self, int dim=-1, bool keepdim=False, *, Tensor(a!) values, Tensor(b!) indices) -> (Tensor(a!) values, Tensor(b!) indices)

- func: mul(Tensor self, Tensor other) -> Tensor
  variants: function, method

- func: mul_(Tensor(a!) self, Tensor other) -> Tensor(a!)
  variants: method

- func: mul(Tensor self, Tensor other, *, Tensor(a!) out) -> Tensor(a!)

  # For C++ only, until we have conversion from C++ numbers to Tensor
- func: mul(Tensor self, Scalar other) -> Tensor
  variants: function, method

- func: mul_(Tensor(a!) self, Scalar other) -> Tensor(a!)
  variants: method

- func: mv(Tensor self, Tensor vec) -> Tensor
  variants: function, method

- func: mv(Tensor self, Tensor vec, *, Tensor(a!) out) -> Tensor(a!)

- func: mvlgamma(Tensor self, int p) -> Tensor
  variants: function, method

- func: mvlgamma_(Tensor(a!) self, int p) -> Tensor(a!)
  variants: method

- func: narrow_copy(Tensor self, int dim, int start, int length) -> Tensor
  variants: method
  dispatch:
    CPU: narrow_copy_dense
    CUDA: narrow_copy_dense
    SparseCPU: narrow_copy_sparse
    SparseCUDA: narrow_copy_sparse

- func: narrow(Tensor(a) self, int dim, int start, int length) -> Tensor(a)
  variants: function, method
  device_guard: False

- func: native_batch_norm(Tensor input, Tensor? weight, Tensor? bias, Tensor? running_mean, Tensor? running_var, bool training, float momentum, float eps) -> (Tensor, Tensor, Tensor)
  dispatch:
    CPU: batch_norm_cpu
    CUDA: batch_norm_cuda
    MkldnnCPU: mkldnn_batch_norm

- func: batch_norm_stats(Tensor input, float eps) -> (Tensor, Tensor)
  dispatch:
    CUDA: batch_norm_stats_cuda

- func: batch_norm_elemt(Tensor input, Tensor? weight, Tensor? bias, Tensor mean, Tensor invstd, float eps) -> Tensor
  dispatch:
    CUDA: batch_norm_elemt_cuda

- func: batch_norm_gather_stats(Tensor input, Tensor mean, Tensor invstd, Tensor? running_mean, Tensor? running_var, float momentum, float eps, int count) -> (Tensor, Tensor)
  dispatch:
    CUDA: batch_norm_gather_stats_cuda

- func: native_batch_norm_backward(Tensor grad_out, Tensor input, Tensor? weight, Tensor? running_mean, Tensor? running_var, Tensor? save_mean, Tensor? save_invstd, bool train, float eps, bool[3] output_mask) -> (Tensor, Tensor, Tensor)
  dispatch:
    CPU: batch_norm_backward_cpu
    CUDA: batch_norm_backward_cuda

- func: batch_norm_backward_reduce(Tensor grad_out, Tensor input, Tensor mean, Tensor invstd, bool input_g, bool weight_g, bool bias_g) -> (Tensor, Tensor, Tensor, Tensor)
  dispatch:
    CUDA: batch_norm_backward_reduce_cuda

- func: batch_norm_backward_elemt(Tensor grad_out, Tensor input, Tensor mean, Tensor invstd, Tensor? weight, Tensor mean_dy, Tensor mean_dy_xmu) -> Tensor
  dispatch:
    CUDA: batch_norm_backward_elemt_cuda

- func: batch_norm_update_stats(Tensor input, Tensor? running_mean, Tensor? running_var, float momentum) -> (Tensor, Tensor)
  dispatch:
    CPU: batch_norm_update_stats_cpu
    CUDA: batch_norm_update_stats_cuda

- func: _nnpack_available() -> bool

- func: _nnpack_spatial_convolution(Tensor input, Tensor weight, Tensor? bias, int[2] padding) -> Tensor
  variants: function

- func: _nnpack_spatial_convolution_backward(Tensor input, Tensor grad_output, Tensor weight, int[2] padding, bool[3] output_mask) -> (Tensor, Tensor, Tensor)
  variants: function

- func: _nnpack_spatial_convolution_backward_input(Tensor input, Tensor grad_output, Tensor weight, int[2] padding) -> Tensor
  variants: function

- func: _nnpack_spatial_convolution_backward_weight(Tensor input, int[] weightsize, Tensor grad_output, int[2] padding) -> Tensor
  variants: function

- func: ones(int[] size, *, ScalarType? dtype=None, Layout? layout=None, Device? device=None, bool? pin_memory=None) -> Tensor

- func: ones(int[] size, *, Tensor(a!) out) -> Tensor(a!)

- func: ones_like(Tensor self) -> Tensor

- func: ones_like(Tensor self, *, ScalarType dtype, Layout layout, Device device, bool pin_memory=False) -> Tensor

- func: pairwise_distance(Tensor x1, Tensor x2, float p=2, float eps=1e-06, bool keepdim=False) -> Tensor

- func: cdist(Tensor x1, Tensor x2, float p=2) -> Tensor

- func: _cdist_backward(Tensor grad, Tensor x1, Tensor x2, float p, Tensor cdist) -> Tensor

- func: pdist(Tensor self, float p=2) -> Tensor

- func: _pdist_forward(Tensor self, float p=2) -> Tensor

- func: _pdist_backward(Tensor grad, Tensor self, float p, Tensor pdist) -> Tensor

- func: cosine_similarity(Tensor x1, Tensor x2, int dim=1, float eps=1e-08) -> Tensor
  variants: function

- func: permute(Tensor(a) self, int[] dims) -> Tensor(a)
  variants: method  # This is method-only to match the previous tensor API. In the future we could make this a function too.

- func: pixel_shuffle(Tensor self, int upscale_factor) -> Tensor

- func: pin_memory(Tensor self) -> Tensor
  variants: function, method

- func: pinverse(Tensor self, float rcond=1e-15) -> Tensor
  variants: function, method

- func: poisson_nll_loss(Tensor input, Tensor target, bool log_input, bool full, float eps, int reduction) -> Tensor
  variants: function

- func: scalar_tensor(Scalar s, *, ScalarType? dtype=None, Layout? layout=None, Device? device=None, bool? pin_memory=None) -> Tensor

- func: rand(int[] size, *, ScalarType? dtype=None, Layout? layout=None, Device? device=None, bool? pin_memory=None) -> Tensor

- func: rand(int[] size, *, Generator? generator, ScalarType? dtype=None, Layout? layout=None, Device? device=None, bool? pin_memory=None) -> Tensor

- func: rand(int[] size, *, Tensor(a!) out) -> Tensor(a!)

- func: rand(int[] size, *, Generator? generator, Tensor(a!) out) -> Tensor(a!)

- func: rand_like(Tensor self) -> Tensor

- func: rand_like(Tensor self, *, ScalarType dtype, Layout layout, Device device, bool pin_memory=False) -> Tensor

- func: randint(int high, int[] size, *, ScalarType? dtype=None, Layout? layout=None, Device? device=None, bool? pin_memory=None) -> Tensor

- func: randint(int high, int[] size, *, Generator? generator, ScalarType? dtype=None, Layout? layout=None, Device? device=None, bool? pin_memory=None) -> Tensor

- func: randint(int low, int high, int[] size, *, ScalarType? dtype=None, Layout? layout=None, Device? device=None, bool? pin_memory=None) -> Tensor

- func: randint(int low, int high, int[] size, *, Generator? generator, ScalarType? dtype=None, Layout? layout=None, Device? device=None, bool? pin_memory=None) -> Tensor

- func: randint(int high, int[] size, *, Tensor(a!) out) -> Tensor(a!)

- func: randint(int high, int[] size, *, Generator? generator, Tensor(a!) out) -> Tensor(a!)

- func: randint(int low, int high, int[] size, *, Tensor(a!) out) -> Tensor(a!)

- func: randint(int low, int high, int[] size, *, Generator? generator, Tensor(a!) out) -> Tensor(a!)

- func: randint_like(Tensor self, int high) -> Tensor

- func: randint_like(Tensor self, int low, int high) -> Tensor

- func: randint_like(Tensor self, int high, *, ScalarType dtype, Layout layout, Device device, bool pin_memory=False) -> Tensor

- func: randint_like(Tensor self, int low, int high, *, ScalarType dtype, Layout layout, Device device, bool pin_memory=False) -> Tensor

- func: randn(int[] size, *, ScalarType? dtype=None, Layout? layout=None, Device? device=None, bool? pin_memory=None) -> Tensor

- func: randn(int[] size, *, Generator? generator, ScalarType? dtype=None, Layout? layout=None, Device? device=None, bool? pin_memory=None) -> Tensor

- func: randn(int[] size, *, Tensor(a!) out) -> Tensor(a!)

- func: randn(int[] size, *, Generator? generator, Tensor(a!) out) -> Tensor(a!)

- func: randn_like(Tensor self) -> Tensor

- func: randn_like(Tensor self, *, ScalarType dtype, Layout layout, Device device, bool pin_memory=False) -> Tensor

- func: randperm(int n, *, ScalarType? dtype=None, Layout? layout=None, Device? device=None, bool? pin_memory=None) -> Tensor

- func: randperm(int n, *, Generator? generator, ScalarType? dtype=None, Layout? layout=None, Device? device=None, bool? pin_memory=None) -> Tensor

- func: randperm(int n, *, Tensor(a!) out) -> Tensor(a!)

- func: randperm(int n, *, Generator? generator, Tensor(a!) out) -> Tensor(a!)
  dispatch:
    CPU: randperm_out_cpu
    CUDA: randperm_out_cuda

- func: range(Scalar start, Scalar end, Scalar step=1, *, ScalarType? dtype=None, Layout? layout=None, Device? device=None, bool? pin_memory=None) -> Tensor

- func: range(Scalar start, Scalar end, *, ScalarType? dtype=None, Layout? layout=None, Device? device=None, bool? pin_memory=None) -> Tensor

- func: range(Scalar start, Scalar end, Scalar step=1, *, Tensor(a!) out) -> Tensor(a!)
  dispatch:
    CPU: range_cpu_out
    CUDA: range_cuda_out

- func: reciprocal(Tensor self) -> Tensor
  variants: function, method

- func: reciprocal_(Tensor(a!) self) -> Tensor(a!)
  variants: function, method
  dispatch:
    CPU: _reciprocal__cpu
    CUDA: _reciprocal__cuda

- func: reciprocal(Tensor self, *, Tensor(a!) out) -> Tensor(a!)
  dispatch:
    CPU: _reciprocal_out_cpu
    CUDA: _reciprocal_out_cuda

- func: neg(Tensor self) -> Tensor
  variants: function, method

- func: neg_(Tensor(a!) self) -> Tensor(a!)
  variants: function, method
  dispatch:
    CPU: _neg__cpu
    CUDA: _neg__cuda

- func: neg(Tensor self, *, Tensor(a!) out) -> Tensor(a!)
  dispatch:
    CPU: _neg_out_cpu
    CUDA: _neg_out_cuda

- func: repeat(Tensor self, int[] repeats) -> Tensor
  variants: method  # This is method-only to match the previous tensor API. In the future we could make this a function too.

- func: repeat_interleave(Tensor repeats) -> Tensor
  variants: function
  dispatch:
    CPU: repeat_interleave_cpu
    CUDA: repeat_interleave_cuda

- func: repeat_interleave(Tensor self, Tensor repeats, int? dim=None) -> Tensor
  variants: function, method

- func: repeat_interleave(Tensor self, int repeats, int? dim=None) -> Tensor
  variants: function, method

- func: reshape(Tensor self, int[] shape) -> Tensor
  variants: function, method
  device_guard: False

- func: mkldnn_reshape(Tensor self, int[] shape) -> Tensor
  device_guard: False
  requires_tensor: True
  dispatch:
    MkldnnCPU: mkldnn_reshape

- func: reshape_as(Tensor self, Tensor other) -> Tensor
  variants: method
  device_guard: False

- func: round(Tensor self) -> Tensor
  variants: function, method

- func: round_(Tensor(a!) self) -> Tensor(a!)
  variants: function, method
  dispatch:
    CPU: _round__cpu
    CUDA: _round__cuda

- func: round(Tensor self, *, Tensor(a!) out) -> Tensor(a!)
  dispatch:
    CPU: _round_out_cpu
    CUDA: _round_out_cuda

- func: rrelu(Tensor self, Scalar lower=0.125, Scalar upper=0.3333333333333333, bool training=False, Generator? generator=None) -> Tensor

- func: rrelu_(Tensor(a!) self, Scalar lower=0.125, Scalar upper=0.3333333333333333, bool training=False, Generator? generator=None) -> Tensor(a!)

- func: relu(Tensor self) -> Tensor
  variants: function, method
  dispatch:
    CPU: relu
    CUDA: relu
    MkldnnCPU: mkldnn_relu

- func: relu_(Tensor(a!) self) -> Tensor(a!)
  variants: function, method
  dispatch:
    CPU: relu_
    CUDA: relu_
    MkldnnCPU: mkldnn_relu_

- func: prelu(Tensor self, Tensor weight) -> Tensor
  variants: function, method
  dispatch:
    CPU: prelu_cpu
    CUDA: prelu_cuda

- func: prelu_backward(Tensor grad_output, Tensor self, Tensor weight) -> (Tensor, Tensor)
  variants: function, method
  dispatch:
    CPU: prelu_backward_cpu
    CUDA: prelu_backward_cuda

- func: hardshrink(Tensor self, Scalar lambd=0.5) -> Tensor
  variants: function, method
  dispatch:
    CPU: hardshrink_cpu
    CUDA: hardshrink_cuda

- func: hardshrink_backward(Tensor grad_out, Tensor self, Scalar lambd) -> Tensor
  variants: function, method
  dispatch:
    CPU: hardshrink_backward_cpu
    CUDA: hardshrink_backward_cuda

- func: rsqrt(Tensor self) -> Tensor
  variants: function, method

- func: rsqrt_(Tensor(a!) self) -> Tensor(a!)
  variants: function, method
  dispatch:
    CPU: _rsqrt__cpu
    CUDA: _rsqrt__cuda

- func: rsqrt(Tensor self, *, Tensor(a!) out) -> Tensor(a!)
  dispatch:
    CPU: _rsqrt_out_cpu
    CUDA: _rsqrt_out_cuda

- func: select(Tensor(a) self, int dim, int index) -> Tensor(a)
  variants: function, method
  device_guard: False

- func: selu(Tensor self) -> Tensor

- func: selu_(Tensor(a!) self) -> Tensor(a!)

- func: celu(Tensor self, Scalar alpha=1.0) -> Tensor

- func: celu_(Tensor(a!) self, Scalar alpha=1.0) -> Tensor(a!)

- func: sigmoid(Tensor self) -> Tensor
  variants: function, method

- func: sigmoid_(Tensor(a!) self) -> Tensor(a!)
  variants: function, method
  dispatch:
    CPU: _sigmoid__cpu
    CUDA: _sigmoid__cuda

- func: sigmoid(Tensor self, *, Tensor(a!) out) -> Tensor(a!)
  dispatch:
    CPU: _sigmoid_out_cpu
    CUDA: _sigmoid_out_cuda

- func: sin(Tensor self) -> Tensor
  variants: function, method

- func: sin_(Tensor(a!) self) -> Tensor(a!)
  variants: function, method
  dispatch:
    CPU: _sin__cpu
    CUDA: _sin__cuda

- func: sin(Tensor self, *, Tensor(a!) out) -> Tensor(a!)
  dispatch:
    CPU: _sin_out_cpu
    CUDA: _sin_out_cuda

- func: sinh(Tensor self) -> Tensor
  variants: function, method

- func: sinh_(Tensor(a!) self) -> Tensor(a!)
  variants: function, method
  dispatch:
    CPU: _sinh__cpu
    CUDA: _sinh__cuda

- func: sinh(Tensor self, *, Tensor(a!) out) -> Tensor(a!)
  dispatch:
    CPU: _sinh_out_cpu
    CUDA: _sinh_out_cuda

- func: detach(Tensor self) -> Tensor
  variants: function, method

- func: detach_(Tensor(a!) self) -> Tensor(a!)
  variants: function, method

- func: size(Tensor self, int dim) -> int
  variants: function, method
  device_guard: False

- func: slice(Tensor(a) self, int dim=0, int start=0, int end=9223372036854775807, int step=1) -> Tensor(a)
  variants: function, method
  device_guard: False

- func: slogdet(Tensor self) -> (Tensor sign, Tensor logabsdet)
  variants: function, method

- func: smm(Tensor self, Tensor mat2) -> Tensor
  variants: function, method

# FIXME: These could be combined as optional<ScalarType> but for https://github.com/pytorch/pytorch/issues/6593.
- func: softmax(Tensor self, int dim, ScalarType dtype) -> Tensor
  variants: function, method

- func: softmax(Tensor self, int dim) -> Tensor
  variants: function, method

- func: _softmax(Tensor self, int dim, bool half_to_float) -> Tensor
  dispatch:
    CPU: softmax_cpu
    CUDA: softmax_cuda

- func: _softmax_backward_data(Tensor grad_output, Tensor output, int dim, Tensor self) -> Tensor
  dispatch:
    CPU: softmax_backward_cpu
    CUDA: softmax_backward_cuda

- func: _sparse_add(Tensor self, Tensor other, *, Scalar alpha=1, Tensor(a!) out) -> Tensor(a!)
  dispatch:
    SparseCPU: add_out_sparse_cpu
    SparseCUDA: add_out_sparse_cuda

- func: _sparse_dense_add(Tensor self, SparseTensorRef other, *, Scalar alpha=1, Tensor(a!) out) -> Tensor(a!)
  dispatch:
    CPU: add_out_dense_sparse_cpu
    CUDA: add_out_dense_sparse_cuda

- func: _sparse_div_zerodim(Tensor self, Tensor other, *, Tensor(a!) out) -> Tensor(a!)
  dispatch:
    SparseCPU: div_out_sparse_zerodim
    SparseCUDA: div_out_sparse_zerodim

- func: _sparse_div_scalar(Tensor self, Scalar other, *, Tensor(a!) out) -> Tensor(a!)
  dispatch:
    SparseCPU: div_out_sparse_scalar
    SparseCUDA: div_out_sparse_scalar

- func: _sparse_mul(Tensor self, Tensor other, *, Tensor(a!) out) -> Tensor(a!)
  dispatch:
    SparseCPU: mul_out_sparse_cpu
    SparseCUDA: mul_out_sparse_cuda

- func: _sparse_mul_zerodim(Tensor self, Tensor other, *, Tensor(a!) out) -> Tensor(a!)
  dispatch:
    SparseCPU: mul_out_sparse_zerodim
    SparseCUDA: mul_out_sparse_zerodim

- func: _sparse_mul_scalar(Tensor self, Scalar other, *, Tensor(a!) out) -> Tensor(a!)
  dispatch:
    SparseCPU: mul_out_sparse_scalar
    SparseCUDA: mul_out_sparse_scalar

- func: split(Tensor(a) self, int split_size, int dim=0) -> Tensor(a)[]
  variants: function, method
  device_guard: False

- func: split_with_sizes(Tensor self, int[] split_sizes, int dim=0) -> Tensor[]
  variants: function, method
  device_guard: False

- func: squeeze(Tensor(a) self) -> Tensor(a)
  variants: function, method
  device_guard: False

- func: squeeze(Tensor(a) self, int dim) -> Tensor(a)
  variants: function, method
  device_guard: False

- func: squeeze_(Tensor(a!) self) -> Tensor(a!)
  variants: method
  device_guard: False

- func: squeeze_(Tensor(a!) self, int dim) -> Tensor(a!)
  variants: method
  device_guard: False

- func: sspaddmm(Tensor self, Tensor mat1, Tensor mat2, *, Scalar beta=1, Scalar alpha=1) -> Tensor
  variants: function, method

- func: sspaddmm(Tensor self, Tensor mat1, Tensor mat2, *, Scalar beta=1, Scalar alpha=1, Tensor(a!) out) -> Tensor(a!)
  dispatch:
    CPU: _sspaddmm_out_only_sparse
    CUDA: _sspaddmm_out_only_sparse_cuda
    SparseCPU: _sspaddmm_out_cpu
    SparseCUDA: _sspaddmm_out_cuda

- func: stack(Tensor[] tensors, int dim=0) -> Tensor

- func: stack(Tensor[] tensors, int dim=0, *, Tensor(a!) out) -> Tensor(a!)

# The signature is designed to be consistent with librosa except that it is
# missing the `pad_mode` and `center` arguments, which are taken care of at
# `torch.functional.py`. They shall be moved here once we have mapping between
# Python strings and C++ Enum in codegen.
- func: stft(Tensor self, int n_fft, int? hop_length=None, int? win_length=None, Tensor? window=None, bool normalized=False, bool onesided=True) -> Tensor
  variants: function, method

- func: stride(Tensor self, int dim) -> int
  variants: function, method
  device_guard: False

# FIXME: These could be combined as optional<ScalarType> but for https://github.com/pytorch/pytorch/issues/6593.
- func: sum(Tensor self, *, ScalarType dtype) -> Tensor
  variants: function, method

- func: sum(Tensor self) -> Tensor
  variants: function, method

- func: sum(Tensor self, int[1] dim, bool keepdim, *, ScalarType dtype) -> Tensor
  variants: function, method

- func: sum(Tensor self, int[1] dim, bool keepdim=False) -> Tensor
  variants: function, method

- func: sum(Tensor self, int[1] dim, *, ScalarType dtype) -> Tensor
  variants: function, method

- func: sum(Tensor self, int[1] dim, bool keepdim, *, ScalarType dtype, Tensor(a!) out) -> Tensor(a!)

- func: sum(Tensor self, int[1] dim, bool keepdim=False, *, Tensor(a!) out) -> Tensor(a!)

- func: sum(Tensor self, int[1] dim, *, ScalarType dtype, Tensor(a!) out) -> Tensor(a!)

- func: sum_to_size(Tensor self, int[] size) -> Tensor
  variants: method
  device_guard: False

- func: sqrt(Tensor self) -> Tensor
  variants: function, method

- func: sqrt_(Tensor(a!) self) -> Tensor(a!)
  variants: function, method
  dispatch:
    CPU: _sqrt__cpu
    CUDA: _sqrt__cuda

- func: sqrt(Tensor self, *, Tensor(a!) out) -> Tensor(a!)
  dispatch:
    CPU: _sqrt_out_cpu
    CUDA: _sqrt_out_cuda

- func: std(Tensor self, bool unbiased=True) -> Tensor
  variants: function, method

- func: std(Tensor self, int[1] dim, bool unbiased=True, bool keepdim=False) -> Tensor
  variants: function, method

- func: std_mean(Tensor self, bool unbiased=True) -> (Tensor, Tensor)
  variants: function

- func: std_mean(Tensor self, int[1] dim, bool unbiased=True, bool keepdim=False) -> (Tensor, Tensor)
  variants: function

- func: std(Tensor self, int[1] dim, bool unbiased=True, bool keepdim=False, *, Tensor(a!) out) -> Tensor(a!)

# FIXME: These could be combined as optional<ScalarType> but for https://github.com/pytorch/pytorch/issues/6593.
- func: prod(Tensor self, *, ScalarType dtype) -> Tensor
  variants: function, method

- func: prod(Tensor self) -> Tensor
  variants: function, method

- func: prod(Tensor self, int dim, bool keepdim, *, ScalarType dtype) -> Tensor
  variants: function, method

- func: prod(Tensor self, int dim, bool keepdim=False) -> Tensor
  variants: function, method

- func: prod(Tensor self, int dim, *, ScalarType dtype) -> Tensor
  variants: function, method

- func: prod(Tensor self, int dim, bool keepdim, *, ScalarType dtype, Tensor(a!) out) -> Tensor(a!)

- func: prod(Tensor self, int dim, bool keepdim=False, *, Tensor(a!) out) -> Tensor(a!)

- func: prod(Tensor self, int dim, *, ScalarType dtype, Tensor(a!) out) -> Tensor(a!)

- func: t(Tensor(a) self) -> Tensor(a)
  device_guard: False
  variants: function, method

- func: t_(Tensor(a!) self) -> Tensor(a!)
  device_guard: False
  variants: method

- func: tan(Tensor self) -> Tensor
  variants: function, method

- func: tan_(Tensor(a!) self) -> Tensor(a!)
  variants: function, method
  dispatch:
    CPU: _tan__cpu
    CUDA: _tan__cuda

- func: tan(Tensor self, *, Tensor(a!) out) -> Tensor(a!)
  dispatch:
    CPU: _tan_out_cpu
    CUDA: _tan_out_cuda

- func: tanh(Tensor self) -> Tensor
  variants: function, method

- func: tanh_(Tensor(a!) self) -> Tensor(a!)
  variants: function, method
  dispatch:
    CPU: _tanh__cpu
    CUDA: _tanh__cuda

- func: tanh(Tensor self, *, Tensor(a!) out) -> Tensor(a!)
  dispatch:
    CPU: _tanh_out_cpu
    CUDA: _tanh_out_cuda

- func: tensordot(Tensor self, Tensor other, int[] dims_self, int[] dims_other) -> Tensor
  variants: function

# TODO: namespace threshold in 'nn'
- func: threshold(Tensor self, Scalar threshold, Scalar value) -> Tensor
  variants: function

- func: threshold_(Tensor(a!) self, Scalar threshold, Scalar value) -> Tensor(a!)
  variants: function

- func: threshold(Tensor self, Scalar threshold, Scalar value, *, Tensor(a!) out) -> Tensor(a!)

- func: threshold_backward(Tensor grad_output, Tensor self, Scalar threshold) -> Tensor
  variants: function

- func: transpose(Tensor(a) self, int dim0, int dim1) -> Tensor(a)
  variants: function, method
  device_guard: False

- func: transpose_(Tensor(a!) self, int dim0, int dim1) -> Tensor(a!)
  variants: method
  device_guard: False

- func: one_hot(Tensor self, int num_classes=-1) -> Tensor
  python_module: nn
  variants: function

- func: flip(Tensor self, int[] dims) -> Tensor
  variants: function, method
  dispatch:
    CPU: flip_cpu
    CUDA: flip_cuda

- func: roll(Tensor self, int[1] shifts, int[1] dims=[]) -> Tensor
  variants: function, method
  dispatch:
    CPU: roll_cpu
    CUDA: roll_cuda

# default int[] value [0,1] should not add space after comma, since native_parse.py uses ', ' to split args
- func: rot90(Tensor self, int k=1, int[] dims=[0,1]) -> Tensor
  variants: function, method

- func: _trilinear(Tensor i1, Tensor i2, Tensor i3, int[] expand1, int[] expand2, int[] expand3, int[] sumdim, int unroll_dim=1) -> Tensor

- func: triplet_margin_loss(Tensor anchor, Tensor positive, Tensor negative, float margin=1.0, float p=2, float eps=1e-06, bool swap=False, int reduction=Mean) -> Tensor

- func: trunc(Tensor self) -> Tensor
  variants: function, method

- func: trunc_(Tensor(a!) self) -> Tensor(a!)
  variants: function, method
  dispatch:
    CPU: _trunc__cpu
    CUDA: _trunc__cuda

- func: trunc(Tensor self, *, Tensor(a!) out) -> Tensor(a!)
  dispatch:
    CPU: _trunc_out_cpu
    CUDA: _trunc_out_cuda

- func: type_as(Tensor self, Tensor other) -> Tensor
  variants: method

- func: _unique(Tensor self, bool sorted=True, bool return_inverse=False) -> (Tensor, Tensor)
  variants: function
  dispatch:
    CPU: _unique_cpu
    CUDA: _unique_cuda

- func: unique_dim(Tensor self, int dim, bool sorted=True, bool return_inverse=False, bool return_counts=False) -> (Tensor, Tensor, Tensor)
  variants: function
  dispatch:
    CPU: unique_dim_cpu
    CUDA: unique_dim_cuda

- func: unique_consecutive(Tensor self, bool return_inverse=False, bool return_counts=False, int? dim=None) -> (Tensor, Tensor, Tensor)
  variants: function
  dispatch:
    CPU: unique_consecutive_cpu
    CUDA: unique_consecutive_cuda

- func: unique_dim_consecutive(Tensor self, int dim, bool return_inverse=False, bool return_counts=False) -> (Tensor, Tensor, Tensor)
  variants: function
  dispatch:
    CPU: unique_dim_consecutive_cpu
    CUDA: unique_dim_consecutive_cuda

# _unique and _unique_dim are fragile and modifying them easily cause internal break
# the below operator is a temporary hack for adding return_counts support
# Please don't rely on these two operators, they will be removed soon

- func: _unique2(Tensor self, bool sorted=True, bool return_inverse=False, bool return_counts=False) -> (Tensor, Tensor, Tensor)
  variants: function
  dispatch:
    CPU: _unique2_cpu
    CUDA: _unique2_cuda

- func: _unsafe_view(Tensor self, int[] size) -> Tensor

- func: unsqueeze(Tensor(a) self, int dim) -> Tensor(a)
  variants: function, method
  device_guard: False

- func: unsqueeze_(Tensor(a!) self, int dim) -> Tensor(a!)
  variants: method
  device_guard: False

- func: var(Tensor self, bool unbiased=True) -> Tensor
  variants: function, method

- func: var(Tensor self, int[1] dim, bool unbiased=True, bool keepdim=False) -> Tensor
  variants: function, method

- func: var(Tensor self, int[1] dim, bool unbiased=True, bool keepdim=False, *, Tensor(a!) out) -> Tensor(a!)

- func: var_mean(Tensor self, bool unbiased=True) -> (Tensor, Tensor)
  variants: function

- func: var_mean(Tensor self, int[1] dim, bool unbiased=True, bool keepdim=False) -> (Tensor, Tensor)
  variants: function

- func: view_as(Tensor self, Tensor other) -> Tensor
  variants: method
  device_guard: False

# we define both of these because 'where' does the broadcast and '_s_where' doesn't;
# this allows us to implicitly calculate the broadcast derivative, while only dealing with the
# _s_where derivative.
- func: where(Tensor condition, Tensor self, Tensor other) -> Tensor
  variants: function, method

- func: _s_where(Tensor condition, Tensor self, Tensor other) -> Tensor
  variants: function
  dispatch:
    CPU: _s_where_cpu
    CUDA: _s_where_cuda

- func: norm_except_dim(Tensor v, int pow=2, int dim=0) -> Tensor
  variants: function

# VariableType::_weight_norm does not want to be given a gap in the autograd graph,
# so we don't define "dispatch" variants for it.
- func: _weight_norm(Tensor v, Tensor g, int dim=0) -> Tensor
  variants: function

- func: _weight_norm_cuda_interface(Tensor v, Tensor g, int dim=0) -> (Tensor, Tensor)
  variants: function
  dispatch:
    CUDA: weight_norm_cuda

- func: _weight_norm_cuda_interface_backward(Tensor grad_w, Tensor saved_v, Tensor saved_g, Tensor saved_norms, int dim) -> (Tensor, Tensor)
  variants: function
  dispatch:
    CUDA: weight_norm_cuda_backward

- func: _weight_norm_differentiable_backward(Tensor grad_w, Tensor saved_v, Tensor saved_g, Tensor saved_norms, int dim) -> (Tensor, Tensor)
  variants: function

- func: zeros(int[] size, *, ScalarType? dtype=None, Layout? layout=None, Device? device=None, bool? pin_memory=None) -> Tensor

- func: zeros(int[] size, *, Tensor(a!) out) -> Tensor(a!)

- func: zeros_like(Tensor self) -> Tensor

- func: zeros_like(Tensor self, *, ScalarType dtype, Layout layout, Device device, bool pin_memory=False) -> Tensor

- func: _standard_gamma_grad(Tensor self, Tensor output) -> Tensor
  variants: function
  dispatch:
    CPU: _standard_gamma_grad_cpu
    CUDA: _standard_gamma_grad_cuda

- func: _standard_gamma(Tensor self, Generator? generator=None) -> Tensor
  variants: function
  dispatch:
    CPU: _s_gamma_cpu
    CUDA: _s_gamma_cuda

- func: _sample_dirichlet(Tensor self, Generator? generator=None) -> Tensor
  variants: function
  dispatch:
    CPU: _s_dirichlet_cpu
    CUDA: _s_dirichlet_cuda

- func: poisson(Tensor self, Generator? generator=None) -> Tensor
  dispatch:
    CPU: _s_poisson_cpu
    CUDA: _s_poisson_cuda

# When more variants get ported to native, this dispatch will get more
# complicated

- func: native_norm(Tensor self, Scalar p=2) -> Tensor
  dispatch:
    SparseCPU: norm_sparse
    SparseCUDA: norm_sparse

# TODO: reduce signatures down to one when optional args is available
- func: _sparse_sum(Tensor self) -> Tensor

- func: _sparse_sum(Tensor self, *, ScalarType dtype) -> Tensor

- func: _sparse_sum(Tensor self, int[1] dim) -> Tensor

- func: _sparse_sum(Tensor self, int[1] dim, *, ScalarType dtype) -> Tensor

- func: _sparse_sum_backward(Tensor grad, Tensor self, int[] dim) -> Tensor
  dispatch:
      SparseCPU: _sparse_sum_backward_cpu
      SparseCUDA: _sparse_sum_backward_cuda

- func: norm(Tensor self, Scalar? p, *, ScalarType dtype) -> Tensor
  variants: function, method

- func: norm(Tensor self, Scalar p=2) -> Tensor
  variants: function, method

- func: norm(Tensor self, Scalar? p, int[1] dim, bool keepdim, *, ScalarType dtype) -> Tensor
  variants: function, method

- func: norm(Tensor self, Scalar? p, int[1] dim, bool keepdim=False) -> Tensor
  variants: function, method

- func: norm(Tensor self, Scalar? p, int[1] dim, bool keepdim, *, ScalarType dtype, Tensor(a!) out) -> Tensor(a!)

- func: norm(Tensor self, Scalar? p, int[1] dim, bool keepdim=False, *, Tensor(a!) out) -> Tensor(a!)

- func: frobenius_norm(Tensor self) -> Tensor
  variants: function

- func: frobenius_norm(Tensor self, int[1] dim, bool keepdim=False) -> Tensor
  variants: function

- func: frobenius_norm(Tensor self, int[1] dim, bool keepdim=False, *, Tensor(a!) out) -> Tensor(a!)
  variants: function

- func: nuclear_norm(Tensor self, bool keepdim=False) -> Tensor
  variants: function

- func: nuclear_norm(Tensor self, bool keepdim=False, *, Tensor(a!) out) -> Tensor(a!)
  variants: function

- func: clone(Tensor self) -> Tensor
  variants: function, method
  dispatch:
    CPU: clone_cpu
    CUDA: clone_cuda
    SparseCPU: clone_sparse
    SparseCUDA: clone_sparse
    MkldnnCPU: mkldnn_clone

- func: resize_as_(Tensor(a!) self, Tensor the_template) -> Tensor(a!)
  variants: function, method
  dispatch:
    CPU: resize_as__cpu
    CUDA: resize_as__cuda
    SparseCPU: resize_as_sparse_
    SparseCUDA: resize_as_sparse_

- func: pow(Tensor self, Scalar exponent, *, Tensor(a!) out) -> Tensor(a!)
  dispatch:
    CPU: pow_out_cpu
    CUDA: pow_out_cuda
    SparseCPU: pow_out_sparse_scalar
    SparseCUDA: pow_out_sparse_scalar

- func: pow(Tensor self, Scalar exponent) -> Tensor
  variants: function, method
  dispatch:
    CPU: pow_cpu
    CUDA: pow_cuda
    SparseCPU: pow_sparse_scalar
    SparseCUDA: pow_sparse_scalar

- func: zero_(Tensor(a!) self) -> Tensor(a!)
  variants: method, function
  dispatch:
    CPU: zero__cpu
    CUDA: zero__cuda
    SparseCPU: zero_sparse_
    SparseCUDA: zero_sparse_

- func: sub(Tensor self, Tensor other, *, Scalar alpha=1, Tensor(a!) out) -> Tensor(a!)

- func: sub(Tensor self, Tensor other, *, Scalar alpha=1) -> Tensor
  variants: function, method

- func: sub_(Tensor(a!) self, Tensor other, *, Scalar alpha=1) -> Tensor(a!)
  variants: method

# For C++ only, until we have conversion from C++ numbers to Tensor
- func: sub(Tensor self, Scalar other, Scalar alpha=1) -> Tensor
  variants: function, method

- func: sub_(Tensor(a!) self, Scalar other, Scalar alpha=1) -> Tensor(a!)
  variants: method

- func: rsub(Tensor self, Tensor other, *, Scalar alpha=1) -> Tensor
  variants: function

# For C++ only, until we have conversion from C++ numbers to Tensor
- func: rsub(Tensor self, Scalar other, Scalar alpha=1) -> Tensor
  variants: function

- func: s_native_addmm(Tensor self, Tensor mat1, Tensor mat2, *, Scalar beta=1, Scalar alpha=1, Tensor(a!) out) -> Tensor(a!)
  dispatch:
    CPU: s_addmm_out_sparse_dense_cpu
    CUDA: s_addmm_out_sparse_dense_cuda

- func: s_native_addmm(Tensor self, Tensor mat1, Tensor mat2, *, Scalar beta=1, Scalar alpha=1) -> Tensor
  dispatch:
    CPU: s_addmm_sparse_dense_cpu
    CUDA: s_addmm_sparse_dense_cuda

- func: s_native_addmm_(Tensor(a!) self, Tensor mat1, Tensor mat2, *, Scalar beta=1, Scalar alpha=1) -> Tensor(a!)
  dispatch:
    CPU: s_addmm_sparse_dense_cpu_
    CUDA: s_addmm_sparse_dense_cuda_

- func: _sparse_addmm(Tensor self, Tensor sparse, Tensor dense, *, Scalar beta=1, Scalar alpha=1) -> Tensor

- func: addmm(Tensor self, Tensor mat1, Tensor mat2, *, Scalar beta=1, Scalar alpha=1, Tensor(a!) out) -> Tensor(a!)

- func: addmm(Tensor self, Tensor mat1, Tensor mat2, *, Scalar beta=1, Scalar alpha=1) -> Tensor
  variants: function, method

- func: addmm_(Tensor(a!) self, Tensor mat1, Tensor mat2, *, Scalar beta=1, Scalar alpha=1) -> Tensor(a!)
  variants: method


# NOTE [ Sparse: autograd and API ]
#
#
# Sparse Tensor Constructors
# ~~~~~~~~~~~~~~~~~~~~~~~~~~
#
# The API entry points to sparse tensor construction should be
# `sparse_coo tensor` and `_sparse_coo_tensor_unsafe`. Depending on whether the
# indices and values tensors are given, they eventually dispatch to either
# `sparse_coo_tensor_with_dims` or `sparse_coo_tensor_with_dims_and_tensors`.
#
# The autograd support for ctor is implement on `sparse_coo_tensor_with_dims_and_tensors`.
#
# The API methods `sparse_coo tensor` and `_sparse_coo_tensor_unsafe`
# **must not** have specific type dispatches because otherwise codegen will
# consider them as abstract methods (see Note [Abstract ATen methods]), dispatch
# using **Tensor** type, and thus lose autograd tracking on the actual method
# they dispatch to, e.g., `sparse_coo_tensor_with_dims_and_tensors`.
#
# The actual ctors `sparse_coo_tensor_with_dims` and `sparse_coo_tensor_with_dims_and_tensors`,
# on the other hand, need to create `SparseTensorImpl` and know nothing about
# how `VariableType`s work. So they need to be dispatched using Tensor types.
# We thus put `requires_tensor=True` to ensure that `VariableType` will unwrap
# the given variables and call with the Tensor type.
#
#
# Sparse Methods API Design
# ~~~~~~~~~~~~~~~~~~~~~~~~~
#
# Goals: 1. Flexible API for users to write custom sparse ops
#        2. ctor and member accessor with autograd support
#
# To achieve 1, we need to provide a set of *dangerous* APIs (dangerous in the
# sense that misusing them will break sparse tensor invariant and may out in
# unexpected behavior, e.g., crash). These methods are all prefixed with
# underscore "_" to indicate that they should be used with care. We provide:
#
#   + `_indices()`: returns the *raw* indices within the sparse tensor (not just
#                   sharing storage). Any inplace operation will change the
#                   actual indices, including t_, set_, as_strided_, resize_,
#                   etc.
#   + `_values()`: returns the *raw* values within the sparse tensor. Similar
#                  semantics as `_indices()`
#   + `_nnz()`: returns the number of non-zero entries. This will always be
#               determined by the shapes of indices and values.
#   + `_coalesced_(bool)`: inplace sets whether the tensor is coalesced, and
#                          returns itself.
#
# These methods are very useful in writing new operations, e.g., a custom
# autograd Function.
#
# We also provide other public *safe* APIs:
#   + `indices()`: returns a **view** of the indices tensor if the sparse tensor
#                  is **coalesced**.
#   + `values()`: returns a **view** of the values tensor if the containing
#                 sparse tensor is **coalesced**.
#   + `sparse_dim()`: number of sparse dimensions
#   + `dense_dim()`: number of dense dimensions
#   + `is_coalesced()`: whether the sparse tensor is coalesced
#
# `_indices()` and `_values()` should returns the raw indices and values dense
# tensors within a sparse tensor. They can be quite unsafe with inplace
# operations like `t_()`, and exposes uncoalesced indices and values. The public
# recommended API is `indices()` and `values()`, both of which first check that
# the tensor is coalesced and return views on those tensors.
#
#
# Autograd Support
# ~~~~~~~~~~~~~~~~
#
# Autograd is supported on `values()` and sparse tensor ctor with indices and
# values tensors. E.g., `torch.sparse_coo_tensor(i, v).values().sum()` is
# differentiable w.r.t. `v`.
#
# NB: The `values()` and `_values()` operators are special in that they are
# layout-aware, i.e., the output depends not just on the data it represents, but
# also on the input layout details (in this case, the `indices` tensor). See
# NOTE [ as_strided Backward and layout-aware/agnostic autograd ] in Functions.cpp
# for discussion on layout-aware vs layout-agnostic autograd. Since PyTorch ops
# operate in the layout-agnostic mode, similar to `as_strided`, backward of
# these two operators need to consider them in a layout-agnostic way:
#   + `values()`:
#     Input is coalesced.
#     We just pretend having `input.indices()` as an additional argument
#     `input_indices`, then forward is similar to
#     `input.to(kStrided).index_select(input_indices)` regardless of the layout.
#     Note that `values()` normally is layout-aware even if we constrain
#     ourselves on sparse inputs since it may include all zeros values entries
#     as "present" entries.
#   + `_values()`:
#     Input may be uncoalesced.
#     It is not straightforward to construct a layout-agnostic version because
#     duplicate indices entries may exist and additional parameterization is
#     needed to distribute the value into different values entries. Furthermore,
#     this op is intended to provide ways to write custom sparse ops, rather
#     than being used in autograd graph, so it is marked as *non-differentiable*
#     in derivatives.yaml.
#
# Before reading the following, see NOTE [ Autograd Variable Views ] in
# variable.h for details on views that are tracked by autograd, and views that
# are not.
#
# Moreover, these methods return tensors that share storage with inputs, so we
# mark these methods as view ops to support autograd history tracking.
# The sparse tensor ctor output should technically be view of both input indices
# and values tensors, but currently we only support setting as view of a single
# Variable, so it is only view of the values tensor.
# TODO: clone indices in sparse tensor ctor.
#
# For other methods that return outputs that share storage with inputs, i.e.,
# `indices()` and `_indices()`. We mark their outputs as non-differentiable, so
# the view relation is not tracked by autograd, but the version counter is still
# shared. In other words, their outputs are non-differentiable views of the
# sparse tensor.


# FIXME: would be nicer if TensorOptions was optional based; not adding default arguments for options given
# the default would never make sense.
- func: sparse_coo_tensor(int[] size, *, ScalarType dtype, Layout layout, Device device, bool pin_memory=False) -> Tensor

- func: sparse_coo_tensor(Tensor indices, Tensor values, *, ScalarType? dtype=None, Layout? layout=None, Device? device=None, bool? pin_memory=None) -> Tensor

- func: sparse_coo_tensor(Tensor indices, Tensor values, int[] size, *, ScalarType? dtype=None, Layout? layout=None, Device? device=None, bool? pin_memory=None) -> Tensor

- func: _sparse_coo_tensor_unsafe(Tensor indices, Tensor values, int[] size, *, ScalarType? dtype=None, Layout? layout=None, Device? device=None, bool? pin_memory=None) -> Tensor

- func: _sparse_coo_tensor_with_dims(int sparse_dim, int dense_dim, int[] size, *, ScalarType dtype, Layout layout, Device device, bool pin_memory=False) -> Tensor
  dispatch:
    SparseCPU: new_with_dims_sparse
    SparseCUDA: new_with_dims_sparse
  requires_tensor: True

- func: _sparse_coo_tensor_with_dims_and_tensors(int sparse_dim, int dense_dim, int[] size, Tensor indices, Tensor values, *, ScalarType dtype, Layout layout, Device device, bool pin_memory=False) -> Tensor
  dispatch:
    SparseCPU: new_with_dims_and_tensor_sparse
    SparseCUDA: new_with_dims_and_tensor_sparse
  requires_tensor: True

- func: sparse_resize_(Tensor(a!) self, int[] size, int sparse_dim, int dense_dim) -> Tensor(a!)
  variants: method
  dispatch:
    SparseCPU: sparse_resize_
    SparseCUDA: sparse_resize_
  requires_tensor: True

- func: sparse_resize_and_clear_(Tensor(a!) self, int[] size, int sparse_dim, int dense_dim) -> Tensor(a!)
  variants: method
  dispatch:
    SparseCPU: sparse_resize_and_clear_
    SparseCUDA: sparse_resize_and_clear_
  requires_tensor: True


- func: sparse_mask(Tensor self, SparseTensorRef mask) -> Tensor
  variants: method
  dispatch:
    CPU: sparse_mask_cpu
    CUDA: sparse_mask_cuda
  requires_tensor: True


- func: to_dense(Tensor self) -> Tensor
  variants: method
  dispatch:
    SparseCPU: sparse_to_dense
    SparseCUDA: sparse_to_dense
    MkldnnCPU: mkldnn_to_dense
  requires_tensor: True

- func: to_dense_backward(Tensor grad, Tensor input) -> Tensor

- func: sparse_dim(Tensor self) -> int
  variants: method
  dispatch:
    SparseCPU: sparse_dim_sparse
    SparseCUDA: sparse_dim_sparse
  requires_tensor: True
  device_guard: False

# legacy method
- func: _dimI(Tensor self) -> int
  variants: method
  dispatch: sparse_dim_sparse
  requires_tensor: True
  device_guard: False


- func: dense_dim(Tensor self) -> int
  variants: method
  dispatch:
    SparseCPU: dense_dim_sparse
    SparseCUDA: dense_dim_sparse
  requires_tensor: True
  device_guard: False

# legacy method
- func: _dimV(Tensor self) -> int
  variants: method
  dispatch: dense_dim_sparse
  requires_tensor: True
  device_guard: False


- func: _nnz(Tensor self) -> int
  variants: method
  dispatch:
    SparseCPU: _nnz_sparse
    SparseCUDA: _nnz_sparse
  requires_tensor: True
  device_guard: False


- func: coalesce(Tensor self) -> Tensor
  variants: method
  dispatch:
    SparseCPU: coalesce_sparse_cpu
    SparseCUDA: coalesce_sparse_cuda
  requires_tensor: True


- func: is_coalesced(Tensor self) -> bool
  variants: method
  dispatch:
    SparseCPU: is_coalesced_sparse
    SparseCUDA: is_coalesced_sparse
  requires_tensor: True
  device_guard: False


- func: _indices(Tensor(a) self) -> Tensor(a)
  variants: method
  dispatch:
    SparseCPU: _indices_sparse
    SparseCUDA: _indices_sparse
  requires_tensor: True
  device_guard: False

- func: _values(Tensor(a) self) -> Tensor(a)
  variants: method
  dispatch:
    SparseCPU: _values_sparse
    SparseCUDA: _values_sparse
  requires_tensor: True
  device_guard: False

# This method doesn't do any check but only directly sets the flag. So it can be
# a bit unsafe. Similar to _indices and _values, this is useful for implementing
# custom sparse operations in Python/C++ extension.
- func: _coalesced_(Tensor(a!) self, bool coalesced) -> Tensor(a!)
  variants: method
  dispatch:
    SparseCPU: _coalesced_sparse_
    SparseCUDA: _coalesced_sparse_
  requires_tensor: True
  device_guard: False

- func: indices(Tensor(a) self) -> Tensor(a)
  variants: method
  dispatch:
    SparseCPU: indices_sparse
    SparseCUDA: indices_sparse
  requires_tensor: True
  device_guard: False

- func: values(Tensor(a) self) -> Tensor(a)
  variants: method
  dispatch:
    SparseCPU: values_sparse
    SparseCUDA: values_sparse
  requires_tensor: True
  device_guard: False


- func: hspmm(Tensor mat1, Tensor mat2, *, Tensor(a!) out) -> Tensor(a!)
  dispatch:
    SparseCPU: hspmm_out_sparse_cpu
    SparseCUDA: hspmm_out_sparse_cuda
  requires_tensor: True

- func: hspmm(Tensor mat1, Tensor mat2) -> Tensor
  dispatch:
    SparseCPU: hspmm_sparse_cpu
    SparseCUDA: hspmm_sparse_cuda
  requires_tensor: True

- func: copy_sparse_to_sparse_(Tensor(a!) self, Tensor src, bool non_blocking=False) -> Tensor(a!)
  variants: function
  dispatch:
    SparseCPU: copy_sparse_
    SparseCUDA: copy_sparse_
  requires_tensor: True

- func: numel(Tensor self) -> int
  variants: function, method
  device_guard: False

- func: unbind(Tensor(a) self, int dim=0) -> Tensor(a)[]
  variants: function, method

- func: to_sparse(Tensor self, int sparse_dim) -> Tensor
  variants: method
  dispatch:
    CPU: dense_to_sparse
    CUDA: dense_to_sparse

- func: to_sparse(Tensor self) -> Tensor
  variants: method
  dispatch:
    CPU: dense_to_sparse
    CUDA: dense_to_sparse

- func: to_mkldnn(Tensor self) -> Tensor
  variants: method
  dispatch:
    CPU: dense_to_mkldnn

- func: mkldnn_reorder_conv2d_weight(Tensor self, int[2] padding=0, int[2] stride=1, int[2] dilation=1, int groups=1) -> Tensor
  variants: function
  python_module: nn
  dispatch:
    MkldnnCPU: mkldnn_reorder_conv2d_weight

- func: to_mkldnn_backward(Tensor grad, Tensor input) -> Tensor

- func: quantize_linear(Tensor self, float scale, int zero_point, ScalarType dtype) -> Tensor
  variants: function, method
  dispatch:
    CPU: quantize_linear_cpu

- func: dequantize(Tensor self) -> Tensor
  variants: function, method
  dispatch:
    QuantizedCPU: dequantize_quant

- func: dequantize_linear(Tensor self, float scale, int zero_point, ScalarType dtype) -> Tensor
  variants: function, method
  dispatch:
    CPU: dequantize_linear_cpu

- func: q_scale(Tensor self) -> Scalar
  variants: function, method
  dispatch:
    QuantizedCPU: q_scale_quant

- func: q_zero_point(Tensor self) -> Scalar
  variants: function, method
  dispatch:
    QuantizedCPU: q_zero_point_quant

- func: int_repr(Tensor self) -> Tensor
  variants: function, method
  dispatch:
    QuantizedCPU: int_repr_quant

- func: _per_tensor_affine_qtensor(Tensor self, float scale, int zero_point) -> Tensor
  dispatch:
    CPU: per_tensor_affine_qtensor_cpu

# to(Device) must not exist because all constructors of Device also works for
# TensorOptions. Otherwise, an ambiguity error is thrown.
# See NOTE [ TensorOptions Constructors ].
- func: to(Tensor self, *, ScalarType dtype, Layout layout, Device device, bool pin_memory=False, bool non_blocking=False, bool copy=False) -> Tensor
  variants: method
  device_guard: False

- func: to(Tensor self, Device device, ScalarType dtype, bool non_blocking=False, bool copy=False) -> Tensor
  variants: method
  device_guard: False

- func: to(Tensor self, ScalarType dtype, bool non_blocking=False, bool copy=False) -> Tensor
  variants: method
  device_guard: False

- func: to(Tensor self, Tensor other, bool non_blocking=False, bool copy=False) -> Tensor
  variants: method
  device_guard: False

- func: meshgrid(Tensor[] tensors) -> Tensor[]

- func: cartesian_prod(Tensor[] tensors) -> Tensor
  variants: function

- func: combinations(Tensor self, int r=2, bool with_replacement=False) -> Tensor
  variants: function

- func: item(Tensor self) -> Scalar
  variants: method

# NB: Does NOT check precondition that numel == 1
- func: _local_scalar_dense(Tensor self) -> Scalar
  dispatch:
    CPU: _local_scalar_dense_cpu
    CUDA: _local_scalar_dense_cuda
  variants: function

# Fused RNN kernels
- func: _thnn_fused_lstm_cell(Tensor input_gates, Tensor hidden_gates, Tensor cx, Tensor? input_bias=None, Tensor? hidden_bias=None) -> (Tensor, Tensor, Tensor)
  dispatch:
    CUDA: _thnn_fused_lstm_cell_cuda

- func: _thnn_fused_lstm_cell_backward(Tensor? grad_hy, Tensor? grad_cy, Tensor cx, Tensor cy, Tensor workspace, bool has_bias) -> (Tensor, Tensor, Tensor, Tensor, Tensor)
  dispatch:
    CUDA: _thnn_fused_lstm_cell_backward_cuda

- func: _thnn_fused_gru_cell(Tensor input_gates, Tensor hidden_gates, Tensor hx, Tensor? input_bias=None, Tensor? hidden_bias=None) -> (Tensor, Tensor)
  dispatch:
    CUDA: _thnn_fused_gru_cell_cuda

- func: _thnn_fused_gru_cell_backward(Tensor grad_hy, Tensor workspace, bool has_bias) -> (Tensor, Tensor, Tensor, Tensor, Tensor)
  dispatch:
    CUDA: _thnn_fused_gru_cell_backward_cuda

# RNN cells and layers
- func: lstm(Tensor input, Tensor[] hx, Tensor[] params, bool has_biases, int num_layers, float dropout, bool train, bool bidirectional, bool batch_first) -> (Tensor, Tensor, Tensor)

- func: lstm(Tensor data, Tensor batch_sizes, Tensor[] hx, Tensor[] params, bool has_biases, int num_layers, float dropout, bool train, bool bidirectional) -> (Tensor, Tensor, Tensor)

- func: gru(Tensor input, Tensor hx, Tensor[] params, bool has_biases, int num_layers, float dropout, bool train, bool bidirectional, bool batch_first) -> (Tensor, Tensor)

- func: gru(Tensor data, Tensor batch_sizes, Tensor hx, Tensor[] params, bool has_biases, int num_layers, float dropout, bool train, bool bidirectional) -> (Tensor, Tensor)

- func: rnn_tanh(Tensor input, Tensor hx, Tensor[] params, bool has_biases, int num_layers, float dropout, bool train, bool bidirectional, bool batch_first) -> (Tensor, Tensor)

- func: rnn_tanh(Tensor data, Tensor batch_sizes, Tensor hx, Tensor[] params, bool has_biases, int num_layers, float dropout, bool train, bool bidirectional) -> (Tensor, Tensor)

- func: rnn_relu(Tensor input, Tensor hx, Tensor[] params, bool has_biases, int num_layers, float dropout, bool train, bool bidirectional, bool batch_first) -> (Tensor, Tensor)

- func: rnn_relu(Tensor data, Tensor batch_sizes, Tensor hx, Tensor[] params, bool has_biases, int num_layers, float dropout, bool train, bool bidirectional) -> (Tensor, Tensor)

- func: lstm_cell(Tensor input, Tensor[] hx, Tensor w_ih, Tensor w_hh, Tensor? b_ih=None, Tensor? b_hh=None) -> (Tensor, Tensor)

- func: gru_cell(Tensor input, Tensor hx, Tensor w_ih, Tensor w_hh, Tensor? b_ih=None, Tensor? b_hh=None) -> Tensor

- func: rnn_tanh_cell(Tensor input, Tensor hx, Tensor w_ih, Tensor w_hh, Tensor? b_ih=None, Tensor? b_hh=None) -> Tensor

- func: rnn_relu_cell(Tensor input, Tensor hx, Tensor w_ih, Tensor w_hh, Tensor? b_ih=None, Tensor? b_hh=None) -> Tensor

# Quantized RNN layers
- func: quantized_lstm(Tensor input, Tensor[] hx, Tensor[] params, bool has_biases, int num_layers, float dropout, bool train, bool bidirectional, bool batch_first) -> (Tensor, Tensor, Tensor)

# Quantized RNN cells
- func: quantized_lstm_cell(Tensor input, Tensor[] hx, Tensor w_ih, Tensor w_hh, Tensor b_ih, Tensor b_hh, Tensor packed_ih, Tensor packed_hh, Tensor col_offsets_ih, Tensor col_offsets_hh, Scalar scale_ih, Scalar scale_hh, Scalar zero_point_ih, Scalar zero_point_hh) -> (Tensor, Tensor)

- func: quantized_gru_cell(Tensor input, Tensor hx, Tensor w_ih, Tensor w_hh, Tensor b_ih, Tensor b_hh, Tensor packed_ih, Tensor packed_hh, Tensor col_offsets_ih, Tensor col_offsets_hh, Scalar scale_ih, Scalar scale_hh, Scalar zero_point_ih, Scalar zero_point_hh) -> Tensor

- func: quantized_rnn_relu_cell(Tensor input, Tensor hx, Tensor w_ih, Tensor w_hh, Tensor b_ih, Tensor b_hh, Tensor packed_ih, Tensor packed_hh, Tensor col_offsets_ih, Tensor col_offsets_hh, Scalar scale_ih, Scalar scale_hh, Scalar zero_point_ih, Scalar zero_point_hh) -> Tensor

- func: quantized_rnn_tanh_cell(Tensor input, Tensor hx, Tensor w_ih, Tensor w_hh, Tensor b_ih, Tensor b_hh, Tensor packed_ih, Tensor packed_hh, Tensor col_offsets_ih, Tensor col_offsets_hh, Scalar scale_ih, Scalar scale_hh, Scalar zero_point_ih, Scalar zero_point_hh) -> Tensor


# PackedSequence utilities
- func: _pack_padded_sequence(Tensor input, Tensor lengths, bool batch_first) -> (Tensor, Tensor)

- func: _pack_padded_sequence_backward(Tensor grad, int[] input_size, Tensor batch_sizes, bool batch_first) -> Tensor

- func: _pad_packed_sequence(Tensor data, Tensor batch_sizes, bool batch_first, Scalar padding_value, int total_length) -> (Tensor, Tensor)

# wrappers for legacy TH methods

- func: data_ptr(Tensor self) -> void*
  variants: method
  device_guard: False

- func: set_(Tensor(a!) self, Storage source) -> Tensor(a!)
  cpu_half: True
  cpu_bool: True
  cuda_bool: True
  variants: method
  device_guard: False
  dispatch:
    CPU: set__cpu
    CUDA: set__cuda

- func: set_(Tensor(a!) self, Storage source, int storage_offset, int[] size, int[] stride=[]) -> Tensor(a!)
  cpu_half: True
  cpu_bool: True
  cuda_bool: True
  variants: method
  device_guard: False
  dispatch:
    CPU: set__cpu
    CUDA: set__cuda

- func: set_(Tensor(a!) self, Tensor source) -> Tensor(a!)
  cpu_half: True
  cpu_bool: True
  cuda_bool: True
  variants: method
  device_guard: False
  dispatch:
    CPU: set__cpu
    CUDA: set__cuda

- func: set_(Tensor(a!) self) -> Tensor(a!)
  cpu_half: True
  cpu_bool: True
  cuda_bool: True
  variants: method
  dispatch:
    CPU: set__cpu
    CUDA: set__cuda

- func: is_set_to(Tensor self, Tensor tensor) -> bool
  variants: method
<<<<<<< HEAD
  cpu_half: True
  cpu_bool: True
  cuda_bool: True
=======
>>>>>>> 519cd861
  device_guard: False
  dispatch:
    CPU: is_set_to_cpu
    CUDA: is_set_to_cuda

- func: masked_fill_(Tensor(a!) self, Tensor mask, Scalar value) -> Tensor(a!)
  variants: method
  dispatch:
    CPU: masked_fill__cpu
    CUDA: masked_fill__cuda

- func: masked_fill(Tensor self, Tensor mask, Scalar value) -> Tensor
  variants: function, method

- func: masked_fill_(Tensor(a!) self, Tensor mask, Tensor value) -> Tensor(a!)
  variants: method
  dispatch:
    CPU: masked_fill__cpu
    CUDA: masked_fill__cuda

- func: masked_fill(Tensor self, Tensor mask, Tensor value) -> Tensor
  variants: function, method

- func: masked_scatter_(Tensor(a!) self, Tensor mask, Tensor source) -> Tensor(a!)
  variants: method
  dispatch:
    CPU: masked_scatter__cpu
    CUDA: masked_scatter__cuda

- func: masked_scatter(Tensor self, Tensor mask, Tensor source) -> Tensor
  variants: function, method

- func: view(Tensor(a) self, int[] size) -> Tensor(a)
  variants: method
  device_guard: False
  dispatch:
    CPU: view_cpu
    CUDA: view_cuda
    MkldnnCPU: mkldnn_view

- func: put_(Tensor(a!) self, Tensor index, Tensor source, bool accumulate=False) -> Tensor(a!)
  variants: method
  dispatch:
    CPU: put__cpu
    CUDA: put__cuda

- func: index_add_(Tensor(a!) self, int dim, Tensor index, Tensor source) -> Tensor(a!)
  variants: method
  dispatch:
    CPU: index_add__cpu
    CUDA: index_add__cuda

- func: index_add(Tensor self, int dim, Tensor index, Tensor source) -> Tensor
  variants: function, method

- func: index_fill_(Tensor(a!) self, int dim, Tensor index, Scalar value) -> Tensor(a!)
  variants: method
  dispatch:
    CPU: index_fill__cpu
    CUDA: index_fill__cuda

- func: index_fill(Tensor self, int dim, Tensor index, Scalar value) -> Tensor
  variants: function, method

- func: index_fill_(Tensor(a!) self, int dim, Tensor index, Tensor value) -> Tensor(a!)
  variants: method
  dispatch:
    CPU: index_fill__cpu
    CUDA: index_fill__cuda

- func: index_fill(Tensor self, int dim, Tensor index, Tensor value) -> Tensor
  variants: function, method

- func: scatter_(Tensor(a!) self, int dim, Tensor index, Tensor src) -> Tensor(a!)
  variants: method
  dispatch:
    CPU: scatter__cpu
    CUDA: scatter__cuda

- func: scatter(Tensor self, int dim, Tensor index, Tensor src) -> Tensor
  variants: function, method

- func: scatter_(Tensor(a!) self, int dim, Tensor index, Scalar value) -> Tensor(a!)
  variants: method
  dispatch:
    CPU: scatter__cpu
    CUDA: scatter__cuda

- func: scatter(Tensor self, int dim, Tensor index, Scalar value) -> Tensor
  variants: function, method

- func: scatter_add_(Tensor(a!) self, int dim, Tensor index, Tensor src) -> Tensor(a!)
  variants: method
  dispatch:
    CPU: scatter_add__cpu
    CUDA: scatter_add__cuda

- func: scatter_add(Tensor self, int dim, Tensor index, Tensor src) -> Tensor
  variants: function, method

- func: lt_(Tensor(a!) self, Scalar other) -> Tensor(a!)
  cpu_bool: True
  cuda_bool: True
  variants: method
  dispatch:
    CPU: lt__cpu
    CUDA: lt__cuda

- func: lt_(Tensor(a!) self, Tensor other) -> Tensor(a!)
  cpu_bool: True
  cuda_bool: True
  variants: method
  dispatch:
    CPU: lt__cpu
    CUDA: lt__cuda

- func: gt_(Tensor(a!) self, Scalar other) -> Tensor(a!)
  cpu_bool: True
  cuda_bool: True
  variants: method
  dispatch:
    CPU: gt__cpu
    CUDA: gt__cuda

- func: gt_(Tensor(a!) self, Tensor other) -> Tensor(a!)
  cpu_bool: True
  cuda_bool: True
  variants: method
  dispatch:
    CPU: gt__cpu
    CUDA: gt__cuda

- func: le_(Tensor(a!) self, Scalar other) -> Tensor(a!)
  cpu_bool: True
  cuda_bool: True
  variants: method
  dispatch:
    CPU: le__cpu
    CUDA: le__cuda

- func: le_(Tensor(a!) self, Tensor other) -> Tensor(a!)
  cpu_bool: True
  cuda_bool: True
  variants: method
  dispatch:
    CPU: le__cpu
    CUDA: le__cuda

- func: ge_(Tensor(a!) self, Scalar other) -> Tensor(a!)
  cpu_bool: True
  cuda_bool: True
  variants: method
  dispatch:
    CPU: ge__cpu
    CUDA: ge__cuda

- func: ge_(Tensor(a!) self, Tensor other) -> Tensor(a!)
  cpu_bool: True
  cuda_bool: True
  variants: method
  dispatch:
    CPU: ge__cpu
    CUDA: ge__cuda

- func: eq_(Tensor(a!) self, Scalar other) -> Tensor(a!)
  cpu_bool: True
  cuda_bool: True
  variants: method
  dispatch:
    CPU: eq__cpu
    CUDA: eq__cuda

- func: eq_(Tensor(a!) self, Tensor other) -> Tensor(a!)
  cpu_bool: True
  cuda_bool: True
  variants: method
  dispatch:
    CPU: eq__cpu
    CUDA: eq__cuda

- func: ne_(Tensor(a!) self, Scalar other) -> Tensor(a!)
  cpu_bool: True
  cuda_bool: True
  variants: method
  dispatch:
    CPU: ne__cpu
    CUDA: ne__cuda

- func: ne_(Tensor(a!) self, Tensor other) -> Tensor(a!)
  cpu_bool: True
  cuda_bool: True
  variants: method
  dispatch:
    CPU: ne__cpu
    CUDA: ne__cuda

- func: __and__(Tensor self, Scalar other) -> Tensor
  variants: method, function
  dispatch:
    CPU: __and___cpu
    CUDA: __and___cuda

- func: __and__(Tensor self, Tensor other) -> Tensor
  variants: method, function
  dispatch:
    CPU: __and___cpu
    CUDA: __and___cuda

- func: __iand__(Tensor(a!) self, Scalar other) -> Tensor(a!)
  variants: method
  dispatch:
    CPU: __iand___cpu
    CUDA: __iand___cuda

- func: __iand__(Tensor(a!) self, Tensor other) -> Tensor(a!)
  variants: method
  dispatch:
    CPU: __iand___cpu
    CUDA: __iand___cuda

- func: __or__(Tensor self, Scalar other) -> Tensor
  variants: method, function
  dispatch:
    CPU: __or___cpu
    CUDA: __or___cuda

- func: __or__(Tensor self, Tensor other) -> Tensor
  variants: method, function
  dispatch:
    CPU: __or___cpu
    CUDA: __or___cuda

- func: __ior__(Tensor(a!) self, Scalar other) -> Tensor(a!)
  variants: method
  dispatch:
    CPU: __ior___cpu
    CUDA: __ior___cuda

- func: __ior__(Tensor(a!) self, Tensor other) -> Tensor(a!)
  variants: method
  dispatch:
    CPU: __ior___cpu
    CUDA: __ior___cuda

- func: __xor__(Tensor self, Scalar other) -> Tensor
  variants: method, function
  dispatch:
    CPU: __xor___cpu
    CUDA: __xor___cuda

- func: __xor__(Tensor self, Tensor other) -> Tensor
  variants: method, function
  dispatch:
    CPU: __xor___cpu
    CUDA: __xor___cuda

- func: __ixor__(Tensor(a!) self, Scalar other) -> Tensor(a!)
  variants: method
  dispatch:
    CPU: __ixor___cpu
    CUDA: __ixor___cuda

- func: __ixor__(Tensor(a!) self, Tensor other) -> Tensor(a!)
  variants: method
  dispatch:
    CPU: __ixor___cpu
    CUDA: __ixor___cuda

- func: __lshift__(Tensor self, Scalar other) -> Tensor
  variants: method, function
  dispatch:
    CPU: __lshift___cpu
    CUDA: __lshift___cuda

- func: __lshift__(Tensor self, Tensor other) -> Tensor
  variants: method, function
  dispatch:
    CPU: __lshift___cpu
    CUDA: __lshift___cuda

- func: __ilshift__(Tensor(a!) self, Scalar other) -> Tensor(a!)
  variants: method
  dispatch:
    CPU: __ilshift___cpu
    CUDA: __ilshift___cuda

- func: __ilshift__(Tensor(a!) self, Tensor other) -> Tensor(a!)
  variants: method
  dispatch:
    CPU: __ilshift___cpu
    CUDA: __ilshift___cuda

- func: __rshift__(Tensor self, Scalar other) -> Tensor
  variants: method, function
  dispatch:
    CPU: __rshift___cpu
    CUDA: __rshift___cuda

- func: __rshift__(Tensor self, Tensor other) -> Tensor
  variants: method, function
  dispatch:
    CPU: __rshift___cpu
    CUDA: __rshift___cuda

- func: __irshift__(Tensor(a!) self, Scalar other) -> Tensor(a!)
  variants: method
  dispatch:
    CPU: __irshift___cpu
    CUDA: __irshift___cuda

- func: __irshift__(Tensor(a!) self, Tensor other) -> Tensor(a!)
  variants: method
  dispatch:
    CPU: __irshift___cpu
    CUDA: __irshift___cuda

- func: lgamma_(Tensor(a!) self) -> Tensor(a!)
  variants: method
  dispatch:
    CPU: lgamma__cpu
    CUDA: lgamma__cuda

- func: atan2_(Tensor(a!) self, Tensor other) -> Tensor(a!)
  variants: method
  dispatch:
    CPU: atan2__cpu
    CUDA: atan2__cuda

- func: tril_(Tensor(a!) self, int diagonal=0) -> Tensor(a!)
  variants: method
  dispatch:
    CPU: tril_cpu_
    CUDA: tril_cuda_

- func: triu_(Tensor(a!) self, int diagonal=0) -> Tensor(a!)
  variants: method
  dispatch:
    CPU: triu_cpu_
    CUDA: triu_cuda_

- func: digamma_(Tensor(a!) self) -> Tensor(a!)
  variants: method
  dispatch:
    CPU: digamma__cpu
    CUDA: digamma__cuda

- func: polygamma_(Tensor(a!) self, int n) -> Tensor(a!)
  variants: method
  dispatch:
    CPU: polygamma__cpu
    CUDA: polygamma__cuda

- func: erfinv_(Tensor(a!) self) -> Tensor(a!)
  variants: method
  dispatch:
    CPU: erfinv__cpu
    CUDA: erfinv__cuda

- func: renorm_(Tensor(a!) self, Scalar p, int dim, Scalar maxnorm) -> Tensor(a!)
  variants: method
  dispatch:
    CPU: renorm__cpu
    CUDA: renorm__cuda

- func: pow_(Tensor(a!) self, Scalar exponent) -> Tensor(a!)
  variants: method
  dispatch:
    CPU: pow__cpu
    CUDA: pow__cuda

- func: pow_(Tensor(a!) self, Tensor exponent) -> Tensor(a!)
  variants: method
  dispatch:
    CPU: pow__cpu
    CUDA: pow__cuda

- func: lerp_(Tensor(a!) self, Tensor end, Scalar weight) -> Tensor(a!)
  variants: method
  dispatch:
    CPU: lerp_cpu_scalar_
    CUDA: lerp_cuda_scalar_

- func: lerp_(Tensor(a!) self, Tensor end, Tensor weight) -> Tensor(a!)
  variants: method
  dispatch:
    CPU: lerp_cpu_tensor_
    CUDA: lerp_cuda_tensor_

- func: sign_(Tensor(a!) self) -> Tensor(a!)
  variants: method
  dispatch:
    CPU: sign__cpu
    CUDA: sign__cuda

- func: fmod_(Tensor(a!) self, Scalar other) -> Tensor(a!)
  variants: method
  dispatch:
    CPU: fmod__cpu
    CUDA: fmod__cuda

- func: fmod_(Tensor(a!) self, Tensor other) -> Tensor(a!)
  variants: method
  dispatch:
    CPU: fmod__cpu
    CUDA: fmod__cuda

- func: remainder_(Tensor(a!) self, Scalar other) -> Tensor(a!)
  variants: method
  dispatch:
    CPU: remainder__cpu
    CUDA: remainder__cuda

- func: remainder_(Tensor(a!) self, Tensor other) -> Tensor(a!)
  variants: method
  dispatch:
    CPU: remainder__cpu
    CUDA: remainder__cuda

- func: addbmm_(Tensor(a!) self, Tensor batch1, Tensor batch2, *, Scalar beta=1, Scalar alpha=1) -> Tensor(a!)
  variants: method
  dispatch:
    CPU: addbmm__cpu
    CUDA: addbmm__cuda

- func: addbmm(Tensor self, Tensor batch1, Tensor batch2, *, Scalar beta=1, Scalar alpha=1, Tensor(a!) out) -> Tensor(a!)
  dispatch:
    CPU: addbmm_out_cpu
    CUDA: addbmm_out_cuda

- func: addbmm(Tensor self, Tensor batch1, Tensor batch2, *, Scalar beta=1, Scalar alpha=1) -> Tensor
  variants: method, function
  dispatch:
    CPU: addbmm_cpu
    CUDA: addbmm_cuda

- func: addcmul_(Tensor(a!) self, Tensor tensor1, Tensor tensor2, *, Scalar value=1) -> Tensor(a!)
  variants: method
  dispatch:
    CPU: addcmul__cpu
    CUDA: addcmul__cuda

- func: addcdiv_(Tensor(a!) self, Tensor tensor1, Tensor tensor2, *, Scalar value=1) -> Tensor(a!)
  variants: method
  dispatch:
    CPU: addcdiv__cpu
    CUDA: addcdiv__cuda

- func: random_(Tensor(a!) self, int from, int to, *, Generator? generator=None) -> Tensor(a!)
  cpu_bool: True
  cuda_bool: True
  variants: method
  dispatch:
    CPU: random__cpu
    CUDA: random__cuda

- func: random_(Tensor(a!) self, int to, *, Generator? generator=None) -> Tensor(a!)
  cpu_bool: True
  cuda_bool: True
  variants: method
  dispatch:
    CPU: random__cpu
    CUDA: random__cuda

- func: random_(Tensor(a!) self, *, Generator? generator=None) -> Tensor(a!)
  cpu_bool: True
  cuda_bool: True
  variants: method
  dispatch:
    CPU: random__cpu
    CUDA: random__cuda

- func: uniform_(Tensor(a!) self, float from=0, float to=1, *, Generator? generator=None) -> Tensor(a!)
  variants: method
  dispatch:
    CPU: uniform_cpu_
    CUDA: uniform_cuda_

- func: normal_(Tensor(a!) self, float mean=0, float std=1, *, Generator? generator=None) -> Tensor(a!)
  variants: method
  dispatch:
    CPU: normal__cpu
    CUDA: normal__cuda

- func: cauchy_(Tensor(a!) self, float median=0, float sigma=1, *, Generator? generator=None) -> Tensor(a!)
  variants: method
  dispatch:
    CPU: cauchy__cpu
    CUDA: cauchy__cuda

- func: log_normal_(Tensor(a!) self, float mean=1, float std=2, *, Generator? generator=None) -> Tensor(a!)
  variants: method
  dispatch:
    CPU: log_normal__cpu
    CUDA: log_normal__cuda

- func: exponential_(Tensor(a!) self, float lambd=1, *, Generator? generator=None) -> Tensor(a!)
  variants: method
  dispatch:
    CPU: exponential__cpu
    CUDA: exponential__cuda

- func: geometric_(Tensor(a!) self, float p, *, Generator? generator=None) -> Tensor(a!)
  variants: method
  dispatch:
    CPU: geometric__cpu
    CUDA: geometric__cuda

# wrappers for TH functions

- func: diag(Tensor self, int diagonal=0, *, Tensor(a!) out) -> Tensor(a!)
  dispatch:
    CPU: diag_out_cpu
    CUDA: diag_out_cuda

- func: diag(Tensor self, int diagonal=0) -> Tensor
  variants: method, function
  dispatch:
    CPU: diag_cpu
    CUDA: diag_cuda

- func: cross(Tensor self, Tensor other, int? dim=None, *, Tensor(a!) out) -> Tensor(a!)

- func: cross(Tensor self, Tensor other, int? dim=None) -> Tensor
  variants: method, function

- func: triu(Tensor self, int diagonal=0, *, Tensor(a!) out) -> Tensor(a!)
  dispatch:
    CPU: triu_cpu_out
    CUDA: triu_cuda_out

- func: triu(Tensor self, int diagonal=0) -> Tensor
  variants: method, function

- func: tril(Tensor self, int diagonal=0, *, Tensor(a!) out) -> Tensor(a!)
  dispatch:
    CPU: tril_cpu_out
    CUDA: tril_cuda_out

- func: tril(Tensor self, int diagonal=0) -> Tensor
  variants: method, function

- func: tril_indices(int row, int col, int offset=0, *, ScalarType? dtype=long, Layout? layout=None, Device? device=None, bool? pin_memory=None) -> Tensor
  dispatch:
    CPU: tril_indices_cpu
    CUDA: tril_indices_cuda

- func: triu_indices(int row, int col, int offset=0, *, ScalarType? dtype=long, Layout? layout=None, Device? device=None, bool? pin_memory=None) -> Tensor
  dispatch:
    CPU: triu_indices_cpu
    CUDA: triu_indices_cuda

- func: trace(Tensor self) -> Tensor
  variants: method, function
  dispatch:
    CPU: trace_cpu
    CUDA: trace_cuda

- func: ne(Tensor self, Scalar other, *, Tensor(a!) out) -> Tensor(a!)
  cpu_bool: True
  cuda_bool: True
  dispatch:
    CPU: ne_out_cpu
    CUDA: ne_out_cuda

- func: ne(Tensor self, Scalar other) -> Tensor
  cpu_bool: True
  cuda_bool: True
  variants: method, function
  dispatch:
    CPU: ne_cpu
    CUDA: ne_cuda

- func: ne(Tensor self, Tensor other, *, Tensor(a!) out) -> Tensor(a!)
  cpu_bool: True
  cuda_bool: True
  dispatch:
    CPU: ne_out_cpu
    CUDA: ne_out_cuda

- func: ne(Tensor self, Tensor other) -> Tensor
  cpu_bool: True
  cuda_bool: True
  variants: method, function
  dispatch:
    CPU: ne_cpu
    CUDA: ne_cuda

- func: eq(Tensor self, Scalar other, *, Tensor(a!) out) -> Tensor(a!)
  cpu_bool: True
  cuda_bool: True
  dispatch:
    CPU: eq_out_cpu
    CUDA: eq_out_cuda

- func: eq(Tensor self, Scalar other) -> Tensor
  cpu_bool: True
  cuda_bool: True
  variants: method, function
  dispatch:
    CPU: eq_cpu
    CUDA: eq_cuda

- func: eq(Tensor self, Tensor other, *, Tensor(a!) out) -> Tensor(a!)
  cpu_bool: True
  cuda_bool: True
  dispatch:
    CPU: eq_out_cpu
    CUDA: eq_out_cuda

- func: eq(Tensor self, Tensor other) -> Tensor
  cpu_bool: True
  cuda_bool: True
  variants: method, function
  dispatch:
    CPU: eq_cpu
    CUDA: eq_cuda

- func: ge(Tensor self, Scalar other, *, Tensor(a!) out) -> Tensor(a!)
  cpu_bool: True
  cuda_bool: True
  dispatch:
    CPU: ge_out_cpu
    CUDA: ge_out_cuda

- func: ge(Tensor self, Scalar other) -> Tensor
  cpu_bool: True
  cuda_bool: True
  variants: method, function
  dispatch:
    CPU: ge_cpu
    CUDA: ge_cuda

- func: ge(Tensor self, Tensor other, *, Tensor(a!) out) -> Tensor(a!)
  cpu_bool: True
  cuda_bool: True
  dispatch:
    CPU: ge_out_cpu
    CUDA: ge_out_cuda

- func: ge(Tensor self, Tensor other) -> Tensor
  cpu_bool: True
  cuda_bool: True
  variants: method, function
  dispatch:
    CPU: ge_cpu
    CUDA: ge_cuda

- func: le(Tensor self, Scalar other, *, Tensor(a!) out) -> Tensor(a!)
  cpu_bool: True
  cuda_bool: True
  dispatch:
    CPU: le_out_cpu
    CUDA: le_out_cuda

- func: le(Tensor self, Scalar other) -> Tensor
  cpu_bool: True
  cuda_bool: True
  variants: method, function
  dispatch:
    CPU: le_cpu
    CUDA: le_cuda

- func: le(Tensor self, Tensor other, *, Tensor(a!) out) -> Tensor(a!)
  cpu_bool: True
  cuda_bool: True
  dispatch:
    CPU: le_out_cpu
    CUDA: le_out_cuda

- func: le(Tensor self, Tensor other) -> Tensor
  cpu_bool: True
  cuda_bool: True
  variants: method, function
  dispatch:
    CPU: le_cpu
    CUDA: le_cuda

- func: gt(Tensor self, Scalar other, *, Tensor(a!) out) -> Tensor(a!)
  cpu_bool: True
  cuda_bool: True
  dispatch:
    CPU: gt_out_cpu
    CUDA: gt_out_cuda

- func: gt(Tensor self, Scalar other) -> Tensor
  cpu_bool: True
  cuda_bool: True
  variants: method, function
  dispatch:
    CPU: gt_cpu
    CUDA: gt_cuda

- func: gt(Tensor self, Tensor other, *, Tensor(a!) out) -> Tensor(a!)
  cpu_bool: True
  cuda_bool: True
  dispatch:
    CPU: gt_out_cpu
    CUDA: gt_out_cuda

- func: gt(Tensor self, Tensor other) -> Tensor
  cpu_bool: True
  cuda_bool: True
  variants: method, function
  dispatch:
    CPU: gt_cpu
    CUDA: gt_cuda

- func: lt(Tensor self, Scalar other, *, Tensor(a!) out) -> Tensor(a!)
  cpu_bool: True
  cuda_bool: True
  dispatch:
    CPU: lt_out_cpu
    CUDA: lt_out_cuda

- func: lt(Tensor self, Scalar other) -> Tensor
  cpu_bool: True
  cuda_bool: True
  variants: method, function
  dispatch:
    CPU: lt_cpu
    CUDA: lt_cuda

- func: lt(Tensor self, Tensor other, *, Tensor(a!) out) -> Tensor(a!)
  cpu_bool: True
  cuda_bool: True
  dispatch:
    CPU: lt_out_cpu
    CUDA: lt_out_cuda

- func: lt(Tensor self, Tensor other) -> Tensor
  cpu_bool: True
  cuda_bool: True
  variants: method, function
  dispatch:
    CPU: lt_cpu
    CUDA: lt_cuda

- func: take(Tensor self, Tensor index, *, Tensor(a!) out) -> Tensor(a!)
  dispatch:
    CPU: take_out_cpu
    CUDA: take_out_cuda

- func: take(Tensor self, Tensor index) -> Tensor
  variants: method, function
  dispatch:
    CPU: take_cpu
    CUDA: take_cuda

- func: index_select(Tensor self, int dim, Tensor index, *, Tensor(a!) out) -> Tensor(a!)
  dispatch:
    CPU: index_select_out_cpu
    CUDA: index_select_out_cuda

- func: index_select(Tensor self, int dim, Tensor index) -> Tensor
  variants: method, function
  dispatch:
    CPU: index_select_cpu
    CUDA: index_select_cuda

- func: masked_select(Tensor self, Tensor mask, *, Tensor(a!) out) -> Tensor(a!)
  dispatch:
    CPU: masked_select_out_cpu
    CUDA: masked_select_out_cuda

- func: masked_select(Tensor self, Tensor mask) -> Tensor
  variants: method, function
  dispatch:
    CPU: masked_select_cpu
    CUDA: masked_select_cuda

- func: nonzero(Tensor self, *, Tensor(a!) out) -> Tensor(a!)
  cpu_half: True
  cpu_bool: True
  cuda_bool: True
  dispatch:
    CPU: nonzero_out_cpu
    CUDA: nonzero_out_cuda

- func: nonzero(Tensor self) -> Tensor
  cpu_half: True
  cpu_bool: True
  cuda_bool: True
  variants: method, function
  dispatch:
    CPU: nonzero_cpu
    CUDA: nonzero_cuda

- func: gather(Tensor self, int dim, Tensor index, *, bool sparse_grad=False, Tensor(a!) out) -> Tensor(a!)
  dispatch:
    CPU: gather_out_cpu
    CUDA: gather_out_cuda

- func: gather(Tensor self, int dim, Tensor index, *, bool sparse_grad=False) -> Tensor
  variants: method, function
  dispatch:
    CPU: gather_cpu
    CUDA: gather_cuda

- func: _gather_sparse_backward(Tensor self, int dim, Tensor index, Tensor grad) -> Tensor

- func: addcmul(Tensor self, Tensor tensor1, Tensor tensor2, *, Scalar value=1, Tensor(a!) out) -> Tensor(a!)
  dispatch:
    CPU: addcmul_out_cpu
    CUDA: addcmul_out_cuda

- func: addcmul(Tensor self, Tensor tensor1, Tensor tensor2, *, Scalar value=1) -> Tensor
  variants: method, function
  dispatch:
    CPU: addcmul_cpu
    CUDA: addcmul_cuda

- func: addcdiv(Tensor self, Tensor tensor1, Tensor tensor2, *, Scalar value=1, Tensor(a!) out) -> Tensor(a!)
  dispatch:
    CPU: addcdiv_out_cpu
    CUDA: addcdiv_out_cuda

- func: addcdiv(Tensor self, Tensor tensor1, Tensor tensor2, *, Scalar value=1) -> Tensor
  variants: method, function
  dispatch:
    CPU: addcdiv_cpu
    CUDA: addcdiv_cuda

- func: gels(Tensor self, Tensor A, *, Tensor(a!) X, Tensor(b!) qr) -> (Tensor(a!) solution, Tensor(b!) QR)
  dispatch:
    CPU: gels_out_cpu
    CUDA: gels_out_cuda

- func: gels(Tensor self, Tensor A) -> (Tensor solution, Tensor QR)
  variants: method, function
  dispatch:
    CPU: gels_cpu
    CUDA: gels_cuda

- func: triangular_solve(Tensor self, Tensor A, bool upper=True, bool transpose=False, bool unitriangular=False, *, Tensor(a!) X, Tensor(b!) M) -> (Tensor(a!) solution, Tensor(b!) cloned_coefficient)

- func: triangular_solve(Tensor self, Tensor A, bool upper=True, bool transpose=False, bool unitriangular=False) -> (Tensor solution, Tensor cloned_coefficient)
  variants: method, function

- func: _triangular_solve_helper(Tensor self, Tensor A, bool upper, bool transpose, bool unitriangular) -> (Tensor, Tensor)
  variants: function
  dispatch:
    CPU: _triangular_solve_helper_cpu
    CUDA: _triangular_solve_helper_cuda

- func: symeig(Tensor self, bool eigenvectors=False, bool upper=True, *, Tensor(a!) e, Tensor(b!) V) -> (Tensor(a!) eigenvalues, Tensor(b!) eigenvectors)
  dispatch:
    CPU: symeig_out_cpu
    CUDA: symeig_out_cuda

- func: symeig(Tensor self, bool eigenvectors=False, bool upper=True) -> (Tensor eigenvalues, Tensor eigenvectors)
  variants: method, function
  dispatch:
    CPU: symeig_cpu
    CUDA: symeig_cuda

- func: eig(Tensor self, bool eigenvectors=False, *, Tensor(a!) e, Tensor(b!) v) -> (Tensor(a!) eigenvalues, Tensor(b!) eigenvectors)
  dispatch:
    CPU: eig_out_cpu
    CUDA: eig_out_cuda

- func: eig(Tensor self, bool eigenvectors=False) -> (Tensor eigenvalues, Tensor eigenvectors)
  variants: method, function
  dispatch:
    CPU: eig_cpu
    CUDA: eig_cuda

- func: svd(Tensor self, bool some=True, bool compute_uv=True, *, Tensor(a!) U, Tensor(b!) S, Tensor(c!) V) -> (Tensor(a!) U, Tensor(b!) S, Tensor(c!) V)
  dispatch:
    CPU: svd_out_cpu
    CUDA: svd_out_cuda

- func: svd(Tensor self, bool some=True, bool compute_uv=True) -> (Tensor U, Tensor S, Tensor V)
  variants: method, function
  dispatch:
    CPU: svd_cpu
    CUDA: svd_cuda

- func: cholesky(Tensor self, bool upper=False, *, Tensor(a!) out) -> Tensor(a!)

- func: cholesky(Tensor self, bool upper=False) -> Tensor
  variants: method, function

- func: _cholesky_helper(Tensor self, bool upper) -> Tensor
  variants: function
  dispatch:
    CPU: _cholesky_helper_cpu
    CUDA: _cholesky_helper_cuda

- func: cholesky_solve(Tensor self, Tensor input2, bool upper=False, *, Tensor(a!) out) -> Tensor(a!)

- func: cholesky_solve(Tensor self, Tensor input2, bool upper=False) -> Tensor
  variants: method, function

- func: _cholesky_solve_helper(Tensor self, Tensor A, bool upper) -> Tensor
  variants: function
  dispatch:
    CPU: _cholesky_solve_helper_cpu
    CUDA: _cholesky_solve_helper_cuda

- func: solve(Tensor self, Tensor A) -> (Tensor solution, Tensor LU)
  variants: function, method

- func: solve(Tensor self, Tensor A, *, Tensor(a!) solution, Tensor(b!) lu) -> (Tensor(a!) solution, Tensor(b!) LU)

- func: _solve_helper(Tensor self, Tensor A) -> (Tensor, Tensor)
  variants: function
  dispatch:
    CPU: _solve_helper_cpu
    CUDA: _solve_helper_cuda

- func: cholesky_inverse(Tensor self, bool upper=False, *, Tensor(a!) out) -> Tensor(a!)
  dispatch:
    CPU: cholesky_inverse_out_cpu
    CUDA: cholesky_inverse_out_cuda

- func: cholesky_inverse(Tensor self, bool upper=False) -> Tensor
  variants: method, function
  dispatch:
    CPU: cholesky_inverse_cpu
    CUDA: cholesky_inverse_cuda

- func: pstrf(Tensor self, bool upper=True, Scalar tol=-1, *, Tensor(a!) u, Tensor(b!) pivot) -> (Tensor(a!) u, Tensor(b!) pivot)
  dispatch:
    CPU: pstrf_out_cpu

- func: pstrf(Tensor self, bool upper=True, Scalar tol=-1) -> (Tensor u, Tensor pivot)
  variants: method, function
  dispatch:
    CPU: pstrf_cpu

- func: qr(Tensor self, *, Tensor(a!) Q, Tensor(b!) R) -> (Tensor(a!) Q, Tensor(b!) R)
  dispatch:
    CPU: qr_out_cpu
    CUDA: qr_out_cuda

- func: qr(Tensor self) -> (Tensor Q, Tensor R)
  variants: method, function
  dispatch:
    CPU: qr_cpu
    CUDA: qr_cuda

- func: geqrf(Tensor self, *, Tensor(a!) a, Tensor(b!) tau) -> (Tensor(a!) a, Tensor(b!) tau)
  dispatch:
    CPU: geqrf_out_cpu
    CUDA: geqrf_out_cuda

- func: geqrf(Tensor self) -> (Tensor a, Tensor tau)
  variants: method, function
  dispatch:
    CPU: geqrf_cpu
    CUDA: geqrf_cuda

- func: orgqr(Tensor self, Tensor input2, *, Tensor(a!) out) -> Tensor(a!)
  dispatch:
    CPU: orgqr_out_cpu

- func: orgqr(Tensor self, Tensor input2) -> Tensor
  variants: method, function
  dispatch:
    CPU: orgqr_cpu

- func: ormqr(Tensor self, Tensor input2, Tensor input3, bool left=True, bool transpose=False, *, Tensor(a!) out) -> Tensor(a!)
  dispatch:
    CPU: ormqr_out_cpu

- func: ormqr(Tensor self, Tensor input2, Tensor input3, bool left=True, bool transpose=False) -> Tensor
  variants: method, function
  dispatch:
    CPU: ormqr_cpu

- func: _lu_with_info(Tensor self, bool pivot=True, bool check_errors=True) -> (Tensor, Tensor, Tensor)
  variants: function
  dispatch:
    CPU: _lu_with_info_cpu
    CUDA: _lu_with_info_cuda

- func: lu_solve(Tensor self, Tensor LU_data, Tensor LU_pivots, *, Tensor(a!) out) -> Tensor(a!)
  dispatch:
    CPU: lu_solve_out_cpu
    CUDA: lu_solve_out_cuda

- func: lu_solve(Tensor self, Tensor LU_data, Tensor LU_pivots) -> Tensor
  variants: method, function
  dispatch:
    CPU: lu_solve_cpu
    CUDA: lu_solve_cuda

- func: multinomial(Tensor self, int num_samples, bool replacement=False, *, Generator? generator=None, Tensor(a!) out) -> Tensor(a!)
  dispatch:
    CPU: multinomial_out_cpu
    CUDA: multinomial_out_cuda

- func: multinomial(Tensor self, int num_samples, bool replacement=False, *, Generator? generator=None) -> Tensor
  variants: method, function
  dispatch:
    CPU: multinomial_cpu
    CUDA: multinomial_cuda

- func: _multinomial_alias_setup(Tensor probs) -> (Tensor, Tensor)
  variants: function
  dispatch:
    CPU: _multinomial_alias_setup_cpu
    CUDA: _multinomial_alias_setup_cuda

- func: _multinomial_alias_draw(Tensor J, Tensor q, int num_samples, *, Generator? generator=None) -> Tensor
  variants: function
  dispatch:
    CPU: _multinomial_alias_draw_cpu
    CUDA: _multinomial_alias_draw_cuda

- func: lgamma(Tensor self, *, Tensor(a!) out) -> Tensor(a!)
  dispatch:
    CPU: lgamma_out_cpu
    CUDA: lgamma_out_cuda

- func: lgamma(Tensor self) -> Tensor
  variants: method, function
  dispatch:
    CPU: lgamma_cpu
    CUDA: lgamma_cuda

- func: digamma(Tensor self, *, Tensor(a!) out) -> Tensor(a!)
  dispatch:
    CPU: digamma_out_cpu
    CUDA: digamma_out_cuda

- func: digamma(Tensor self) -> Tensor
  variants: method, function
  dispatch:
    CPU: digamma_cpu
    CUDA: digamma_cuda

- func: polygamma(int n, Tensor self, *, Tensor(a!) out) -> Tensor(a!)
  dispatch:
    CPU: polygamma_out_cpu
    CUDA: polygamma_out_cuda

- func: polygamma(int n, Tensor self) -> Tensor
  variants: method, function
  dispatch:
    CPU: polygamma_cpu
    CUDA: polygamma_cuda

- func: erfinv(Tensor self, *, Tensor(a!) out) -> Tensor(a!)
  dispatch:
    CPU: erfinv_out_cpu
    CUDA: erfinv_out_cuda

- func: erfinv(Tensor self) -> Tensor
  variants: method, function
  dispatch:
    CPU: erfinv_cpu
    CUDA: erfinv_cuda

- func: dist(Tensor self, Tensor other, Scalar p=2) -> Tensor
  variants: method, function
  dispatch:
    CPU: dist_cpu
    CUDA: dist_cuda

- func: atan2(Tensor self, Tensor other, *, Tensor(a!) out) -> Tensor(a!)
  dispatch:
    CPU: atan2_out_cpu
    CUDA: atan2_out_cuda

- func: atan2(Tensor self, Tensor other) -> Tensor
  variants: method, function
  dispatch:
    CPU: atan2_cpu
    CUDA: atan2_cuda

- func: lerp(Tensor self, Tensor end, Scalar weight, *, Tensor(a!) out) -> Tensor(a!)
  dispatch:
    CPU: lerp_cpu_scalar_out
    CUDA: lerp_cuda_scalar_out

- func: lerp(Tensor self, Tensor end, Tensor weight, *, Tensor(a!) out) -> Tensor(a!)
  dispatch:
    CPU: lerp_cpu_tensor_out
    CUDA: lerp_cuda_tensor_out

- func: lerp(Tensor self, Tensor end, Scalar weight) -> Tensor
  variants: method, function
  dispatch:
    CPU: lerp_cpu_scalar
    CUDA: lerp_cuda_scalar

- func: lerp(Tensor self, Tensor end, Tensor weight) -> Tensor
  variants: method, function
  dispatch:
    CPU: lerp_cpu_tensor
    CUDA: lerp_cuda_tensor

- func: histc(Tensor self, int bins=100, Scalar min=0, Scalar max=0, *, Tensor(a!) out) -> Tensor(a!)
  dispatch:
    CPU: _histc_out_cpu
    CUDA: _histc_out_cuda

- func: histc(Tensor self, int bins=100, Scalar min=0, Scalar max=0) -> Tensor
  variants: method, function
  dispatch:
    CPU: _histc_cpu
    CUDA: _histc_cuda

- func: sign(Tensor self, *, Tensor(a!) out) -> Tensor(a!)
  dispatch:
    CPU: sign_out_cpu
    CUDA: sign_out_cuda

- func: sign(Tensor self) -> Tensor
  variants: method, function
  dispatch:
    CPU: sign_cpu
    CUDA: sign_cuda

- func: fmod(Tensor self, Scalar other, *, Tensor(a!) out) -> Tensor(a!)
  dispatch:
    CPU: fmod_out_cpu
    CUDA: fmod_out_cuda

- func: fmod(Tensor self, Scalar other) -> Tensor
  variants: method, function
  dispatch:
    CPU: fmod_cpu
    CUDA: fmod_cuda

- func: fmod(Tensor self, Tensor other, *, Tensor(a!) out) -> Tensor(a!)
  dispatch:
    CPU: fmod_out_cpu
    CUDA: fmod_out_cuda

- func: fmod(Tensor self, Tensor other) -> Tensor
  variants: method, function
  dispatch:
    CPU: fmod_cpu
    CUDA: fmod_cuda

- func: remainder(Tensor self, Scalar other, *, Tensor(a!) out) -> Tensor(a!)
  dispatch:
    CPU: remainder_out_cpu
    CUDA: remainder_out_cuda

- func: remainder(Tensor self, Scalar other) -> Tensor
  variants: method, function
  dispatch:
    CPU: remainder_cpu
    CUDA: remainder_cuda

- func: remainder(Tensor self, Tensor other, *, Tensor(a!) out) -> Tensor(a!)
  dispatch:
    CPU: remainder_out_cpu
    CUDA: remainder_out_cuda

- func: remainder(Tensor self, Tensor other) -> Tensor
  variants: method, function
  dispatch:
    CPU: remainder_cpu
    CUDA: remainder_cuda

- func: min(Tensor self, Tensor other, *, Tensor(a!) out) -> Tensor(a!)
  dispatch:
    CPU: min_out_cpu
    CUDA: min_out_cuda

- func: min(Tensor self, Tensor other) -> Tensor
  variants: method, function
  dispatch:
    CPU: min_cpu
    CUDA: min_cuda

- func: min(Tensor self) -> Tensor
  variants: method, function
  dispatch:
    CPU: min_cpu
    CUDA: min_cuda

- func: max(Tensor self, Tensor other, *, Tensor(a!) out) -> Tensor(a!)
  dispatch:
    CPU: max_out_cpu
    CUDA: max_out_cuda

- func: max(Tensor self, Tensor other) -> Tensor
  variants: method, function
  dispatch:
    CPU: max_cpu
    CUDA: max_cuda

- func: max(Tensor self) -> Tensor
  variants: method, function
  dispatch:
    CPU: max_cpu
    CUDA: max_cuda

- func: median(Tensor self) -> Tensor
  variants: method, function
  dispatch:
    CPU: median_cpu
    CUDA: median_cuda

- func: sort(Tensor self, int dim=-1, bool descending=False, *, Tensor(a!) values, Tensor(b!) indices) -> (Tensor(a!) values, Tensor(b!) indices)
  dispatch:
    CPU: sort_out_cpu
    CUDA: sort_out_cuda

- func: sort(Tensor self, int dim=-1, bool descending=False) -> (Tensor values, Tensor indices)
  variants: method, function
  dispatch:
    CPU: sort_cpu
    CUDA: sort_cuda

- func: argsort(Tensor self, int dim=-1, bool descending=False) -> Tensor
  variants: method, function
  dispatch:
    CPU: argsort_cpu
    CUDA: argsort_cuda

- func: topk(Tensor self, int k, int dim=-1, bool largest=True, bool sorted=True, *, Tensor(a!) values, Tensor(b!) indices) ->(Tensor(a!) values, Tensor(b!) indices)
  dispatch:
    CPU: topk_out_cpu
    CUDA: topk_out_cuda

- func: topk(Tensor self, int k, int dim=-1, bool largest=True, bool sorted=True) -> (Tensor values, Tensor indices)
  variants: method, function
  dispatch:
    CPU: topk_cpu
    CUDA: topk_cuda

- func: all(Tensor self) -> Tensor
  variants: method, function

- func: any(Tensor self) -> Tensor
  variants: method, function

- func: renorm(Tensor self, Scalar p, int dim, Scalar maxnorm, *, Tensor(a!) out) -> Tensor(a!)
  dispatch:
    CPU: renorm_out_cpu
    CUDA: renorm_out_cuda

- func: renorm(Tensor self, Scalar p, int dim, Scalar maxnorm) -> Tensor
  variants: method, function
  dispatch:
    CPU: renorm_cpu
    CUDA: renorm_cuda

- func: unfold(Tensor(a) self, int dimension, int size, int step) -> Tensor(a)
  cpu_half: True
  cpu_bool: True
  cuda_bool: True
  variants: method
  dispatch:
    CPU: unfold_cpu
    CUDA: unfold_cuda

- func: equal(Tensor self, Tensor other) -> bool
  cpu_bool: True
  variants: method, function
  dispatch:
    CPU: equal_cpu
    CUDA: equal_cuda

- func: pow(Tensor self, Tensor exponent, *, Tensor(a!) out) -> Tensor(a!)
  dispatch:
    CPU: pow_out_cpu
    CUDA: pow_out_cuda

- func: pow(Tensor self, Tensor exponent) -> Tensor
  variants: method, function
  dispatch:
    CPU: pow_cpu
    CUDA: pow_cuda

- func: pow(Scalar self, Tensor exponent, *, Tensor(a!) out) -> Tensor(a!)
  dispatch:
    CPU: pow_out_cpu
    CUDA: pow_out_cuda

- func: pow(Scalar self, Tensor exponent) -> Tensor
  dispatch:
    CPU: pow_cpu
    CUDA: pow_cuda

- func: normal(Tensor mean, float std=1, *, Generator? generator=None, Tensor(a!) out) -> Tensor(a!)
  dispatch:
    CPU: normal_out_cpu
    CUDA: normal_out_cuda

- func: normal(Tensor mean, float std=1, *, Generator? generator=None) -> Tensor
  dispatch:
    CPU: normal_cpu
    CUDA: normal_cuda

- func: normal(float mean, Tensor std, *, Generator? generator=None, Tensor(a!) out) -> Tensor(a!)
  dispatch:
    CPU: normal_out_cpu
    CUDA: normal_out_cuda

- func: normal(float mean, Tensor std, *, Generator? generator=None) -> Tensor
  dispatch:
    CPU: normal_cpu
    CUDA: normal_cuda

- func: normal(Tensor mean, Tensor std, *, Generator? generator=None, Tensor(a!) out) -> Tensor(a!)
  dispatch:
    CPU: normal_out_cpu
    CUDA: normal_out_cuda

- func: normal(Tensor mean, Tensor std, *, Generator? generator=None) -> Tensor
  dispatch:
    CPU: normal_cpu
    CUDA: normal_cuda

- func: alias(Tensor(a) self) -> Tensor(a)
  cpu_half: True
  cpu_bool: True
  cuda_bool: True
  variants: method, function
  dispatch:
    CPU: alias_cpu
    CUDA: alias_cuda

- func: _dirichlet_grad(Tensor x, Tensor alpha, Tensor total, *, Tensor(a!) out) -> Tensor(a!)
  dispatch:
    CPU: _dirichlet_grad_out_cpu

- func: _dirichlet_grad(Tensor x, Tensor alpha, Tensor total) -> Tensor
  dispatch:
    CPU: _dirichlet_grad_cpu

- func: _getri_single(Tensor self) -> Tensor
  dispatch:
    CPU: _getri_single_cpu
    CUDA: _getri_single_cuda

- func: _index_copy_(Tensor(a!) self, int dim, Tensor index, Tensor source) -> Tensor(a!)
  dispatch:
    CPU: _index_copy__cpu
    CUDA: _index_copy__cuda

- func: _ger(Tensor self, Tensor vec2) -> Tensor
  dispatch:
    CPU: _ger_cpu
    CUDA: _ger_cuda

- func: _ger(Tensor self, Tensor vec2, *, Tensor(a!) out) -> Tensor(a!)
  dispatch:
    CPU: _ger_out_cpu
    CUDA: _ger_out_cuda

- func: _mm(Tensor self, Tensor mat2) -> Tensor
  dispatch:
    CPU: _mm_cpu
    CUDA: _mm_cuda

- func: _mm(Tensor self, Tensor mat2, *, Tensor(a!) out) -> Tensor(a!)
  dispatch:
    CPU: _mm_out_cpu
    CUDA: _mm_out_cuda

- func: _mv(Tensor self, Tensor vec) -> Tensor
  dispatch:
    CPU: _mv_cpu
    CUDA: _mv_cuda

- func: _mv(Tensor self, Tensor vec, *, Tensor(a!) out) -> Tensor(a!)
  dispatch:
    CPU: _mv_out_cpu
    CUDA: _mv_out_cuda

- func: _addmv(Tensor self, Tensor mat, Tensor vec, *, Scalar beta=1, Scalar alpha=1) -> Tensor
  dispatch:
    CPU: _addmv_cpu
    CUDA: _addmv_cuda

- func: _addmv_(Tensor(a!) self, Tensor mat, Tensor vec, *, Scalar beta=1, Scalar alpha=1) -> Tensor(a!)
  dispatch:
    CPU: _addmv__cpu
    CUDA: _addmv__cuda

- func: _addmv(Tensor self, Tensor mat, Tensor vec, *, Scalar beta=1, Scalar alpha=1, Tensor(a!) out) -> Tensor(a!)
  dispatch:
    CPU: _addmv_out_cpu
    CUDA: _addmv_out_cuda

- func: _addr(Tensor self, Tensor vec1, Tensor vec2, *, Scalar beta=1, Scalar alpha=1) -> Tensor
  dispatch:
    CPU: _addr_cpu
    CUDA: _addr_cuda

- func: _addr_(Tensor(a!) self, Tensor vec1, Tensor vec2, *, Scalar beta=1, Scalar alpha=1) -> Tensor(a!)
  dispatch:
    CPU: _addr__cpu
    CUDA: _addr__cuda

- func: _addr(Tensor self, Tensor vec1, Tensor vec2, *, Scalar beta=1, Scalar alpha=1, Tensor(a!) out) -> Tensor(a!)
  dispatch:
    CPU: _addr_out_cpu
    CUDA: _addr_out_cuda

- func: _dot(Tensor self, Tensor tensor) -> Tensor
  dispatch:
    CPU: _dot_cpu
    CUDA: _dot_cuda

- func: _cumsum(Tensor self, int dim) -> Tensor
  dispatch:
    CPU: _cumsum_cpu
    CUDA: _cumsum_cuda

- func: _cumsum(Tensor self, int dim, *, Tensor(a!) out) -> Tensor(a!)
  dispatch:
    CPU: _cumsum_out_cpu
    CUDA: _cumsum_out_cuda

- func: _cumprod(Tensor self, int dim) -> Tensor
  dispatch:
    CPU: _cumprod_cpu
    CUDA: _cumprod_cuda

- func: _cumprod(Tensor self, int dim, *, Tensor(a!) out) -> Tensor(a!)
  dispatch:
    CPU: _cumprod_out_cpu
    CUDA: _cumprod_out_cuda

- func: _var(Tensor self, bool unbiased=True) -> Tensor
  dispatch:
    CPU: _var_cpu
    CUDA: _var_cuda

- func: _std(Tensor self, bool unbiased=True) -> Tensor
  dispatch:
    CPU: _std_cpu
    CUDA: _std_cuda

- func: _addmm(Tensor self, Tensor mat1, Tensor mat2, *, Scalar beta=1, Scalar alpha=1, Tensor(a!) out) -> Tensor(a!)
  dispatch:
    CPU: _addmm_out_cpu
    CUDA: _addmm_out_cuda

- func: _addmm(Tensor self, Tensor mat1, Tensor mat2, *, Scalar beta=1, Scalar alpha=1) -> Tensor
  dispatch:
    CPU: _addmm_cpu
    CUDA: _addmm_cuda

- func: _addmm_(Tensor(a!) self, Tensor mat1, Tensor mat2, *, Scalar beta=1, Scalar alpha=1) -> Tensor(a!)
  dispatch:
    CPU: _addmm__cpu
    CUDA: _addmm__cuda

- func: _cat(Tensor[] tensors, int dim=0) -> Tensor
  cpu_half: True
  cpu_bool: True
  cuda_bool: True
  dispatch:
    CPU: _cat_cpu
    CUDA: _cat_cuda

- func: _cat(Tensor[] tensors, int dim=0, *, Tensor(a!) out) -> Tensor(a!)
  cpu_half: True
  cpu_bool: True
  cuda_bool: True
  dispatch:
    CPU: _cat_out_cpu
    CUDA: _cat_out_cuda

- func: _mode(Tensor self, int dim=-1, bool keepdim=False) -> (Tensor, Tensor)
  dispatch:
    CPU: _mode_cpu
    CUDA: _mode_cuda

- func: _mode(Tensor self, int dim=-1, bool keepdim=False, *, Tensor(a!) values, Tensor(b!) indices) -> (Tensor(a!), Tensor(b!))
  dispatch:
    CPU: _mode_out_cpu
    CUDA: _mode_out_cuda

- func: _max(Tensor self, int dim, bool keepdim=False) -> (Tensor, Tensor)
  dispatch:
    CPU: _max_cpu
    CUDA: _max_cuda

- func: _max(Tensor self, int dim, bool keepdim=False, *, Tensor(a!) max, Tensor(b!) max_indices) -> (Tensor(a!), Tensor(b!))
  dispatch:
    CPU: _th_max_out_cpu
    CUDA: _th_max_out_cuda

- func: _min(Tensor self, int dim, bool keepdim=False) -> (Tensor, Tensor)
  dispatch:
    CPU: _min_cpu
    CUDA: _min_cuda

- func: _min(Tensor self, int dim, bool keepdim=False, *, Tensor(a!) min, Tensor(b!) min_indices) -> (Tensor(a!), Tensor(b!))
  dispatch:
    CPU: _th_min_out_cpu
    CUDA: _th_min_out_cuda

- func: _copy_ignoring_overlaps_(Tensor(a!) self, Tensor src) -> Tensor(a!)
  dispatch:
    CUDA: _copy_ignoring_overlaps__cuda

## NN wrappers

- func: binary_cross_entropy(Tensor self, Tensor target, Tensor? weight=None, int reduction=Mean, *, Tensor(a!) out) -> Tensor(a!)
  python_module: nn
  dispatch:
    CPU: binary_cross_entropy_out_cpu
    CUDA: binary_cross_entropy_out_cuda

- func: binary_cross_entropy(Tensor self, Tensor target, Tensor? weight=None, int reduction=Mean) -> Tensor
  python_module: nn
  dispatch:
    CPU: binary_cross_entropy_cpu
    CUDA: binary_cross_entropy_cuda

- func: binary_cross_entropy_backward(Tensor grad_output, Tensor self, Tensor target, Tensor? weight=None, int reduction=Mean, *, Tensor(a!) grad_input) -> Tensor(a!)
  python_module: nn
  dispatch:
    CPU: binary_cross_entropy_backward_out_cpu
    CUDA: binary_cross_entropy_backward_out_cuda

- func: binary_cross_entropy_backward(Tensor grad_output, Tensor self, Tensor target, Tensor? weight=None, int reduction=Mean) -> Tensor
  python_module: nn
  dispatch:
    CPU: binary_cross_entropy_backward_cpu
    CUDA: binary_cross_entropy_backward_cuda

- func: mse_loss(Tensor self, Tensor target, int reduction=Mean, *, Tensor(a!) out) -> Tensor(a!)
  python_module: nn
  dispatch:
    CPU: mse_loss_out_cpu
    CUDA: mse_loss_out_cuda

- func: mse_loss(Tensor self, Tensor target, int reduction=Mean) -> Tensor
  python_module: nn
  dispatch:
    CPU: mse_loss_cpu
    CUDA: mse_loss_cuda

- func: mse_loss_backward(Tensor grad_output, Tensor self, Tensor target, int reduction, *, Tensor(a!) grad_input) -> Tensor(a!)
  python_module: nn
  dispatch:
    CPU: mse_loss_backward_out_cpu
    CUDA: mse_loss_backward_out_cuda

- func: mse_loss_backward(Tensor grad_output, Tensor self, Tensor target, int reduction) -> Tensor
  python_module: nn
  dispatch:
    CPU: mse_loss_backward_cpu
    CUDA: mse_loss_backward_cuda

- func: l1_loss(Tensor self, Tensor target, int reduction=Mean, *, Tensor(a!) out) -> Tensor(a!)
  python_module: nn
  dispatch:
    CPU: l1_loss_out_cpu
    CUDA: l1_loss_out_cuda

- func: l1_loss(Tensor self, Tensor target, int reduction=Mean) -> Tensor
  python_module: nn
  dispatch:
    CPU: l1_loss_cpu
    CUDA: l1_loss_cuda

- func: l1_loss_backward(Tensor grad_output, Tensor self, Tensor target, int reduction, *, Tensor(a!) grad_input) -> Tensor(a!)
  python_module: nn
  dispatch:
    CPU: l1_loss_backward_out_cpu
    CUDA: l1_loss_backward_out_cuda

- func: l1_loss_backward(Tensor grad_output, Tensor self, Tensor target, int reduction) -> Tensor
  python_module: nn
  dispatch:
    CPU: l1_loss_backward_cpu
    CUDA: l1_loss_backward_cuda

- func: multi_margin_loss(Tensor self, Tensor target, Scalar p=1, Scalar margin=1, Tensor? weight=None, int reduction=Mean, *, Tensor(a!) out) -> Tensor(a!)
  python_module: nn
  dispatch:
    CPU: multi_margin_loss_out_cpu
    CUDA: multi_margin_loss_out_cuda

- func: multi_margin_loss(Tensor self, Tensor target, Scalar p=1, Scalar margin=1, Tensor? weight=None, int reduction=Mean) -> Tensor
  python_module: nn
  dispatch:
    CPU: multi_margin_loss_cpu
    CUDA: multi_margin_loss_cuda

- func: multi_margin_loss_backward(Tensor grad_output, Tensor self, Tensor target, Scalar p, Scalar margin, Tensor? weight=None, int reduction=Mean, *, Tensor(a!) grad_input) -> Tensor(a!)
  python_module: nn
  dispatch:
    CPU: multi_margin_loss_backward_out_cpu
    CUDA: multi_margin_loss_backward_out_cuda

- func: multi_margin_loss_backward(Tensor grad_output, Tensor self, Tensor target, Scalar p, Scalar margin, Tensor? weight=None, int reduction=Mean) -> Tensor
  python_module: nn
  dispatch:
    CPU: multi_margin_loss_backward_cpu
    CUDA: multi_margin_loss_backward_cuda

- func: multilabel_margin_loss(Tensor self, Tensor target, int reduction=Mean, *, Tensor(a!) out) -> Tensor(a!)
  python_module: nn

- func: multilabel_margin_loss(Tensor self, Tensor target, int reduction=Mean) -> Tensor
  python_module: nn

- func: multilabel_margin_loss_forward(Tensor self, Tensor target, int reduction, *, Tensor(a!) output, Tensor(b!) is_target) -> (Tensor(a!), Tensor(b!))
  python_module: nn
  dispatch:
    CPU: multilabel_margin_loss_forward_out_cpu
    CUDA: multilabel_margin_loss_forward_out_cuda

- func: multilabel_margin_loss_forward(Tensor self, Tensor target, int reduction) -> (Tensor output, Tensor is_target)
  python_module: nn
  dispatch:
    CPU: multilabel_margin_loss_forward_cpu
    CUDA: multilabel_margin_loss_forward_cuda

- func: multilabel_margin_loss_backward(Tensor grad_output, Tensor self, Tensor target, int reduction, Tensor is_target, *, Tensor(a!) grad_input) -> Tensor(a!)
  python_module: nn
  dispatch:
    CPU: multilabel_margin_loss_backward_out_cpu
    CUDA: multilabel_margin_loss_backward_out_cuda

- func: multilabel_margin_loss_backward(Tensor grad_output, Tensor self, Tensor target, int reduction, Tensor is_target) -> Tensor
  python_module: nn
  dispatch:
    CPU: multilabel_margin_loss_backward_cpu
    CUDA: multilabel_margin_loss_backward_cuda

- func: nll_loss(Tensor self, Tensor target, Tensor? weight=None, int reduction=Mean, int ignore_index=-100, *, Tensor(a!) out) -> Tensor(a!)
  python_module: nn

- func: nll_loss(Tensor self, Tensor target, Tensor? weight=None, int reduction=Mean, int ignore_index=-100) -> Tensor
  python_module: nn

- func: nll_loss_forward(Tensor self, Tensor target, Tensor? weight, int reduction, int ignore_index, *, Tensor(a!) output, Tensor(b!) total_weight) -> (Tensor(a!), Tensor(b!))
  python_module: nn
  dispatch:
    CPU: nll_loss_forward_out_cpu
    CUDA: nll_loss_forward_out_cuda

- func: nll_loss_forward(Tensor self, Tensor target, Tensor? weight, int reduction, int ignore_index) -> (Tensor output, Tensor total_weight)
  python_module: nn
  dispatch:
    CPU: nll_loss_forward_cpu
    CUDA: nll_loss_forward_cuda

- func: nll_loss_backward(Tensor grad_output, Tensor self, Tensor target, Tensor? weight, int reduction, int ignore_index, Tensor total_weight, *, Tensor(a!) grad_input) -> Tensor(a!)
  python_module: nn
  dispatch:
    CPU: nll_loss_backward_out_cpu
    CUDA: nll_loss_backward_out_cuda

- func: nll_loss_backward(Tensor grad_output, Tensor self, Tensor target, Tensor? weight, int reduction, int ignore_index, Tensor total_weight) -> Tensor
  python_module: nn
  dispatch:
    CPU: nll_loss_backward_cpu
    CUDA: nll_loss_backward_cuda

- func: nll_loss2d(Tensor self, Tensor target, Tensor? weight=None, int reduction=Mean, int ignore_index=-100, *, Tensor(a!) out) -> Tensor(a!)
  python_module: nn

- func: nll_loss2d(Tensor self, Tensor target, Tensor? weight=None, int reduction=Mean, int ignore_index=-100) -> Tensor
  python_module: nn

- func: nll_loss2d_forward(Tensor self, Tensor target, Tensor? weight, int reduction, int ignore_index, *, Tensor(a!) output, Tensor(b!) total_weight) -> (Tensor(a!), Tensor(b!))
  python_module: nn
  dispatch:
    CPU: nll_loss2d_forward_out_cpu
    CUDA: nll_loss2d_forward_out_cuda

- func: nll_loss2d_forward(Tensor self, Tensor target, Tensor? weight, int reduction, int ignore_index) -> (Tensor output, Tensor total_weight)
  python_module: nn
  dispatch:
    CPU: nll_loss2d_forward_cpu
    CUDA: nll_loss2d_forward_cuda

- func: nll_loss2d_backward(Tensor grad_output, Tensor self, Tensor target, Tensor? weight, int reduction, int ignore_index, Tensor total_weight, *, Tensor(a!) grad_input) -> Tensor(a!)
  python_module: nn
  dispatch:
    CPU: nll_loss2d_backward_out_cpu
    CUDA: nll_loss2d_backward_out_cuda

- func: nll_loss2d_backward(Tensor grad_output, Tensor self, Tensor target, Tensor? weight, int reduction, int ignore_index, Tensor total_weight) -> Tensor
  python_module: nn
  dispatch:
    CPU: nll_loss2d_backward_cpu
    CUDA: nll_loss2d_backward_cuda

- func: smooth_l1_loss(Tensor self, Tensor target, int reduction=Mean, *, Tensor(a!) out) -> Tensor(a!)
  python_module: nn
  dispatch:
    CPU: smooth_l1_loss_out_cpu
    CUDA: smooth_l1_loss_out_cuda

- func: smooth_l1_loss(Tensor self, Tensor target, int reduction=Mean) -> Tensor
  python_module: nn
  dispatch:
    CPU: smooth_l1_loss_cpu
    CUDA: smooth_l1_loss_cuda

- func: smooth_l1_loss_backward(Tensor grad_output, Tensor self, Tensor target, int reduction, *, Tensor(a!) grad_input) -> Tensor(a!)
  python_module: nn
  dispatch:
    CPU: smooth_l1_loss_backward_out_cpu
    CUDA: smooth_l1_loss_backward_out_cuda

- func: smooth_l1_loss_backward(Tensor grad_output, Tensor self, Tensor target, int reduction) -> Tensor
  python_module: nn
  dispatch:
    CPU: smooth_l1_loss_backward_cpu
    CUDA: smooth_l1_loss_backward_cuda

- func: soft_margin_loss(Tensor self, Tensor target, int reduction=Mean, *, Tensor(a!) out) -> Tensor(a!)
  python_module: nn
  dispatch:
    CPU: soft_margin_loss_out_cpu
    CUDA: soft_margin_loss_out_cuda

- func: soft_margin_loss(Tensor self, Tensor target, int reduction=Mean) -> Tensor
  python_module: nn
  dispatch:
    CPU: soft_margin_loss_cpu
    CUDA: soft_margin_loss_cuda

- func: soft_margin_loss_backward(Tensor grad_output, Tensor self, Tensor target, int reduction, *, Tensor(a!) grad_input) -> Tensor(a!)
  python_module: nn
  dispatch:
    CPU: soft_margin_loss_backward_out_cpu
    CUDA: soft_margin_loss_backward_out_cuda

- func: soft_margin_loss_backward(Tensor grad_output, Tensor self, Tensor target, int reduction) -> Tensor
  python_module: nn
  dispatch:
    CPU: soft_margin_loss_backward_cpu
    CUDA: soft_margin_loss_backward_cuda

- func: elu(Tensor self, Scalar alpha=1, Scalar scale=1, Scalar input_scale=1, *, Tensor(a!) out) -> Tensor(a!)
  python_module: nn
  dispatch:
    CPU: elu_out_cpu
    CUDA: elu_out_cuda

- func: elu(Tensor self, Scalar alpha=1, Scalar scale=1, Scalar input_scale=1) -> Tensor
  python_module: nn
  dispatch:
    CPU: elu_cpu
    CUDA: elu_cuda

- func: elu_backward(Tensor grad_output, Scalar alpha, Scalar scale, Scalar input_scale, Tensor output, *, Tensor(a!) grad_input) -> Tensor(a!)
  python_module: nn
  dispatch:
    CPU: elu_backward_out_cpu
    CUDA: elu_backward_out_cuda

- func: elu_backward(Tensor grad_output, Scalar alpha, Scalar scale, Scalar input_scale, Tensor output) -> Tensor
  python_module: nn
  dispatch:
    CPU: elu_backward_cpu
    CUDA: elu_backward_cuda

- func: elu_(Tensor(a!) self, Scalar alpha=1, Scalar scale=1, Scalar input_scale=1) -> Tensor(a!)
  python_module: nn
  dispatch:
    CPU: elu__cpu
    CUDA: elu__cuda

- func: glu(Tensor self, int dim=-1, *, Tensor(a!) out) -> Tensor(a!)
  python_module: nn
  dispatch:
    CPU: glu_out_cpu
    CUDA: glu_out_cuda

- func: glu(Tensor self, int dim=-1) -> Tensor
  python_module: nn
  dispatch:
    CPU: glu_cpu
    CUDA: glu_cuda

- func: glu_backward(Tensor grad_output, Tensor self, int dim, *, Tensor(a!) grad_input) -> Tensor(a!)
  python_module: nn
  dispatch:
    CPU: glu_backward_out_cpu
    CUDA: glu_backward_out_cuda

- func: glu_backward(Tensor grad_output, Tensor self, int dim) -> Tensor
  python_module: nn
  dispatch:
    CPU: glu_backward_cpu
    CUDA: glu_backward_cuda

- func: hardtanh(Tensor self, Scalar min_val=-1, Scalar max_val=1, *, Tensor(a!) out) -> Tensor(a!)
  python_module: nn
  dispatch:
    CPU: hardtanh_out_cpu
    CUDA: hardtanh_out_cuda

- func: hardtanh(Tensor self, Scalar min_val=-1, Scalar max_val=1) -> Tensor
  python_module: nn
  dispatch:
    CPU: hardtanh_cpu
    CUDA: hardtanh_cuda

- func: hardtanh_backward(Tensor grad_output, Tensor self, Scalar min_val, Scalar max_val, *, Tensor(a!) grad_input) -> Tensor(a!)
  python_module: nn
  dispatch:
    CPU: hardtanh_backward_out_cpu
    CUDA: hardtanh_backward_out_cuda

- func: hardtanh_backward(Tensor grad_output, Tensor self, Scalar min_val, Scalar max_val) -> Tensor
  python_module: nn
  dispatch:
    CPU: hardtanh_backward_cpu
    CUDA: hardtanh_backward_cuda

- func: hardtanh_(Tensor(a!) self, Scalar min_val=-1, Scalar max_val=1) -> Tensor(a!)
  python_module: nn
  dispatch:
    CPU: hardtanh__cpu
    CUDA: hardtanh__cuda

- func: leaky_relu(Tensor self, Scalar negative_slope=0.01, *, Tensor(a!) out) -> Tensor(a!)
  python_module: nn
  dispatch:
    CPU: leaky_relu_out_cpu
    CUDA: leaky_relu_out_cuda

- func: leaky_relu(Tensor self, Scalar negative_slope=0.01) -> Tensor
  python_module: nn
  dispatch:
    CPU: leaky_relu_cpu
    CUDA: leaky_relu_cuda

- func: leaky_relu_backward(Tensor grad_output, Tensor self, Scalar negative_slope, *, Tensor(a!) grad_input) -> Tensor(a!)
  python_module: nn
  dispatch:
    CPU: leaky_relu_backward_out_cpu
    CUDA: leaky_relu_backward_out_cuda

- func: leaky_relu_backward(Tensor grad_output, Tensor self, Scalar negative_slope) -> Tensor
  python_module: nn
  dispatch:
    CPU: leaky_relu_backward_cpu
    CUDA: leaky_relu_backward_cuda

- func: leaky_relu_(Tensor(a!) self, Scalar negative_slope=0.01) -> Tensor(a!)
  python_module: nn
  dispatch:
    CPU: leaky_relu__cpu
    CUDA: leaky_relu__cuda

- func: log_sigmoid(Tensor self, *, Tensor(a!) out) -> Tensor(a!)
  python_module: nn

- func: log_sigmoid(Tensor self) -> Tensor
  python_module: nn

- func: log_sigmoid_forward(Tensor self, *, Tensor(a!) output, Tensor(b!) buffer) -> (Tensor(a!), Tensor(b!))
  python_module: nn
  dispatch:
    CPU: log_sigmoid_forward_out_cpu
    CUDA: log_sigmoid_forward_out_cuda

- func: log_sigmoid_forward(Tensor self) -> (Tensor output, Tensor buffer)
  python_module: nn
  dispatch:
    CPU: log_sigmoid_forward_cpu
    CUDA: log_sigmoid_forward_cuda

- func: log_sigmoid_backward(Tensor grad_output, Tensor self, Tensor buffer, *, Tensor(a!) grad_input) -> Tensor(a!)
  python_module: nn
  dispatch:
    CPU: log_sigmoid_backward_out_cpu
    CUDA: log_sigmoid_backward_out_cuda

- func: log_sigmoid_backward(Tensor grad_output, Tensor self, Tensor buffer) -> Tensor
  python_module: nn
  dispatch:
    CPU: log_sigmoid_backward_cpu
    CUDA: log_sigmoid_backward_cuda

- func: rrelu_with_noise(Tensor self, Tensor noise, Scalar lower=0.125, Scalar upper=0.3333333333333333, bool training=False, Generator? generator=None, *, Tensor(a!) out) -> Tensor(a!)
  python_module: nn
  dispatch:
    CPU: rrelu_with_noise_out_cpu
    CUDA: rrelu_with_noise_out_cuda

- func: rrelu_with_noise(Tensor self, Tensor noise, Scalar lower=0.125, Scalar upper=0.3333333333333333, bool training=False, Generator? generator=None) -> Tensor
  python_module: nn
  dispatch:
    CPU: rrelu_with_noise_cpu
    CUDA: rrelu_with_noise_cuda

- func: rrelu_with_noise_backward(Tensor grad_output, Tensor self, Tensor noise, Scalar lower, Scalar upper, bool training, *, Tensor(a!) grad_input) -> Tensor(a!)
  python_module: nn
  dispatch:
    CPU: rrelu_with_noise_backward_out_cpu
    CUDA: rrelu_with_noise_backward_out_cuda

- func: rrelu_with_noise_backward(Tensor grad_output, Tensor self, Tensor noise, Scalar lower, Scalar upper, bool training) -> Tensor
  python_module: nn
  dispatch:
    CPU: rrelu_with_noise_backward_cpu
    CUDA: rrelu_with_noise_backward_cuda

- func: rrelu_with_noise_(Tensor(a!) self, Tensor noise, Scalar lower=0.125, Scalar upper=0.3333333333333333, bool training=False, Generator? generator=None) -> Tensor(a!)
  python_module: nn
  dispatch:
    CPU: rrelu_with_noise__cpu
    CUDA: rrelu_with_noise__cuda

- func: softplus(Tensor self, Scalar beta=1, Scalar threshold=20, *, Tensor(a!) out) -> Tensor(a!)
  python_module: nn
  dispatch:
    CPU: softplus_out_cpu
    CUDA: softplus_out_cuda

- func: softplus(Tensor self, Scalar beta=1, Scalar threshold=20) -> Tensor
  python_module: nn
  dispatch:
    CPU: softplus_cpu
    CUDA: softplus_cuda

- func: softplus_backward(Tensor grad_output, Tensor self, Scalar beta, Scalar threshold, Tensor output, *, Tensor(a!) grad_input) -> Tensor(a!)
  python_module: nn
  dispatch:
    CPU: softplus_backward_out_cpu
    CUDA: softplus_backward_out_cuda

- func: softplus_backward(Tensor grad_output, Tensor self, Scalar beta, Scalar threshold, Tensor output) -> Tensor
  python_module: nn
  dispatch:
    CPU: softplus_backward_cpu
    CUDA: softplus_backward_cuda

- func: softshrink(Tensor self, Scalar lambd=0.5, *, Tensor(a!) out) -> Tensor(a!)
  python_module: nn
  dispatch:
    CPU: softshrink_out_cpu
    CUDA: softshrink_out_cuda

- func: softshrink(Tensor self, Scalar lambd=0.5) -> Tensor
  python_module: nn
  dispatch:
    CPU: softshrink_cpu
    CUDA: softshrink_cuda

- func: softshrink_backward(Tensor grad_output, Tensor self, Scalar lambd, *, Tensor(a!) grad_input) -> Tensor(a!)
  python_module: nn
  dispatch:
    CPU: softshrink_backward_out_cpu
    CUDA: softshrink_backward_out_cuda

- func: softshrink_backward(Tensor grad_output, Tensor self, Scalar lambd) -> Tensor
  python_module: nn
  dispatch:
    CPU: softshrink_backward_cpu
    CUDA: softshrink_backward_cuda

- func: adaptive_avg_pool2d(Tensor self, int[2] output_size, *, Tensor(a!) out) -> Tensor(a!)
  python_module: nn
  dispatch:
    CPU: adaptive_avg_pool2d_out_cpu
    CUDA: adaptive_avg_pool2d_out_cuda
    MkldnnCPU: mkldnn_adaptive_avg_pool2d_out

- func: adaptive_avg_pool2d(Tensor self, int[2] output_size) -> Tensor
  python_module: nn

- func: mkldnn_adaptive_avg_pool2d(Tensor self, int[2] output_size) -> Tensor
  dispatch:
    MkldnnCPU: mkldnn_adaptive_avg_pool2d
  requires_tensor: True

- func: _adaptive_avg_pool2d(Tensor self, int[2] output_size) -> Tensor
  dispatch:
    CPU: adaptive_avg_pool2d_cpu
    CUDA: adaptive_avg_pool2d_cuda

- func: _adaptive_avg_pool2d_backward(Tensor grad_output, Tensor self) -> Tensor
  python_module: nn
  dispatch:
    CPU: adaptive_avg_pool2d_backward_cpu
    CUDA: adaptive_avg_pool2d_backward_cuda

- func: adaptive_avg_pool3d(Tensor self, int[3] output_size, *, Tensor(a!) out) -> Tensor(a!)
  python_module: nn
  dispatch:
    CPU: adaptive_avg_pool3d_out_cpu
    CUDA: adaptive_avg_pool3d_out_cuda

- func: adaptive_avg_pool3d(Tensor self, int[3] output_size) -> Tensor
  python_module: nn
  dispatch:
    CPU: adaptive_avg_pool3d_cpu
    CUDA: adaptive_avg_pool3d_cuda

- func: adaptive_avg_pool3d_backward(Tensor grad_output, Tensor self, *, Tensor(a!) grad_input) -> Tensor(a!)
  python_module: nn
  dispatch:
    CPU: adaptive_avg_pool3d_backward_out_cpu
    CUDA: adaptive_avg_pool3d_backward_out_cuda

- func: adaptive_avg_pool3d_backward(Tensor grad_output, Tensor self) -> Tensor
  python_module: nn
  dispatch:
    CPU: adaptive_avg_pool3d_backward_cpu
    CUDA: adaptive_avg_pool3d_backward_cuda

# Return: (Tensor output, Tensor indices)
- func: adaptive_max_pool2d(Tensor self, int[2] output_size, *, Tensor(a!) out, Tensor(b!) indices) -> (Tensor(a!), Tensor(b!))
  python_module: nn
  dispatch:
    CPU: adaptive_max_pool2d_out_cpu
    CUDA: adaptive_max_pool2d_out_cuda

# Return: (Tensor output, Tensor indices)
- func: adaptive_max_pool2d(Tensor self, int[2] output_size) -> (Tensor, Tensor)
  python_module: nn
  dispatch:
    CPU: adaptive_max_pool2d_cpu
    CUDA: adaptive_max_pool2d_cuda

- func: adaptive_max_pool2d_backward(Tensor grad_output, Tensor self, Tensor indices, *, Tensor(a!) grad_input) -> Tensor(a!)
  python_module: nn
  dispatch:
    CPU: adaptive_max_pool2d_backward_out_cpu
    CUDA: adaptive_max_pool2d_backward_out_cuda

- func: adaptive_max_pool2d_backward(Tensor grad_output, Tensor self, Tensor indices) -> Tensor
  python_module: nn
  dispatch:
    CPU: adaptive_max_pool2d_backward_cpu
    CUDA: adaptive_max_pool2d_backward_cuda

# Return: (Tensor output, Tensor indices)
- func: adaptive_max_pool3d(Tensor self, int[3] output_size, *, Tensor(a!) out, Tensor(b!) indices) -> (Tensor(a!), Tensor(b!))
  python_module: nn
  dispatch:
    CPU: adaptive_max_pool3d_out_cpu
    CUDA: adaptive_max_pool3d_out_cuda

# Return: (Tensor output, Tensor indices)
- func: adaptive_max_pool3d(Tensor self, int[3] output_size) -> (Tensor, Tensor)
  python_module: nn
  dispatch:
    CPU: adaptive_max_pool3d_cpu
    CUDA: adaptive_max_pool3d_cuda

- func: adaptive_max_pool3d_backward(Tensor grad_output, Tensor self, Tensor indices, *, Tensor(a!) grad_input) -> Tensor(a!)
  python_module: nn
  dispatch:
    CPU: adaptive_max_pool3d_backward_out_cpu
    CUDA: adaptive_max_pool3d_backward_out_cuda

- func: adaptive_max_pool3d_backward(Tensor grad_output, Tensor self, Tensor indices) -> Tensor
  python_module: nn
  dispatch:
    CPU: adaptive_max_pool3d_backward_cpu
    CUDA: adaptive_max_pool3d_backward_cuda

- func: avg_pool2d(Tensor self, int[2] kernel_size, int[2] stride=[], int[2] padding=0, bool ceil_mode=False, bool count_include_pad=True, *, Tensor(a!) out) -> Tensor(a!)
  python_module: nn
  dispatch:
    CPU: avg_pool2d_out_cpu
    CUDA: avg_pool2d_out_cuda
    MkldnnCPU: mkldnn_avg_pool2d_out

- func: avg_pool2d(Tensor self, int[2] kernel_size, int[2] stride=[], int[2] padding=0, bool ceil_mode=False, bool count_include_pad=True) -> Tensor
  python_module: nn
  dispatch:
    CPU: avg_pool2d_cpu
    CUDA: avg_pool2d_cuda
    MkldnnCPU: mkldnn_avg_pool2d

- func: avg_pool2d_backward(Tensor grad_output, Tensor self, int[2] kernel_size, int[2] stride, int[2] padding, bool ceil_mode, bool count_include_pad, *, Tensor(a!) grad_input) -> Tensor(a!)
  python_module: nn
  dispatch:
    CPU: avg_pool2d_backward_out_cpu
    CUDA: avg_pool2d_backward_out_cuda

- func: avg_pool2d_backward(Tensor grad_output, Tensor self, int[2] kernel_size, int[2] stride, int[2] padding, bool ceil_mode, bool count_include_pad) -> Tensor
  python_module: nn
  dispatch:
    CPU: avg_pool2d_backward_cpu
    CUDA: avg_pool2d_backward_cuda

- func: avg_pool3d(Tensor self, int[3] kernel_size, int[3] stride=[], int[3] padding=0, bool ceil_mode=False, bool count_include_pad=True, *, Tensor(a!) out) -> Tensor(a!)
  python_module: nn
  dispatch:
    CPU: avg_pool3d_out_cpu
    CUDA: avg_pool3d_out_cuda

- func: avg_pool3d(Tensor self, int[3] kernel_size, int[3] stride=[], int[3] padding=0, bool ceil_mode=False, bool count_include_pad=True) -> Tensor
  python_module: nn
  dispatch:
    CPU: avg_pool3d_cpu
    CUDA: avg_pool3d_cuda

- func: avg_pool3d_backward(Tensor grad_output, Tensor self, int[3] kernel_size, int[3] stride, int[3] padding, bool ceil_mode, bool count_include_pad, *, Tensor(a!) grad_input) -> Tensor(a!)
  python_module: nn
  dispatch:
    CPU: avg_pool3d_backward_out_cpu
    CUDA: avg_pool3d_backward_out_cuda

- func: avg_pool3d_backward(Tensor grad_output, Tensor self, int[3] kernel_size, int[3] stride, int[3] padding, bool ceil_mode, bool count_include_pad) -> Tensor
  python_module: nn
  dispatch:
    CPU: avg_pool3d_backward_cpu
    CUDA: avg_pool3d_backward_cuda

# Return: (Tensor output, Tensor indices)
- func: fractional_max_pool2d(Tensor self, int[2] kernel_size, int[2] output_size, Tensor random_samples, *, Tensor(a!) output, Tensor(b!) indices) -> (Tensor(a!), Tensor(b!))
  python_module: nn
  dispatch:
    CPU: fractional_max_pool2d_out_cpu
    CUDA: fractional_max_pool2d_out_cuda

# Return: (Tensor output, Tensor indices)
- func: fractional_max_pool2d(Tensor self, int[2] kernel_size, int[2] output_size, Tensor random_samples) -> (Tensor, Tensor)
  python_module: nn
  dispatch:
    CPU: fractional_max_pool2d_cpu
    CUDA: fractional_max_pool2d_cuda

- func: fractional_max_pool2d_backward(Tensor grad_output, Tensor self, int[2] kernel_size, int[2] output_size, Tensor indices, *, Tensor(a!) grad_input) -> Tensor(a!)
  python_module: nn
  dispatch:
    CPU: fractional_max_pool2d_backward_out_cpu
    CUDA: fractional_max_pool2d_backward_out_cuda

- func: fractional_max_pool2d_backward(Tensor grad_output, Tensor self, int[2] kernel_size, int[2] output_size, Tensor indices) -> Tensor
  python_module: nn
  dispatch:
    CPU: fractional_max_pool2d_backward_cpu
    CUDA: fractional_max_pool2d_backward_cuda

# Return: (Tensor output, Tensor indices)
- func: fractional_max_pool3d(Tensor self, int[3] kernel_size, int[3] output_size, Tensor random_samples, *, Tensor(a!) output, Tensor(b!) indices) -> (Tensor(a!), Tensor(b!))
  python_module: nn
  dispatch:
    CPU: fractional_max_pool3d_out_cpu
    CUDA: fractional_max_pool3d_out_cuda

# Return: (Tensor output, Tensor indices)
- func: fractional_max_pool3d(Tensor self, int[3] kernel_size, int[3] output_size, Tensor random_samples) -> (Tensor, Tensor)
  python_module: nn
  dispatch:
    CPU: fractional_max_pool3d_cpu
    CUDA: fractional_max_pool3d_cuda

- func: fractional_max_pool3d_backward(Tensor grad_output, Tensor self, int[3] kernel_size, int[3] output_size, Tensor indices, *, Tensor(a!) grad_input) -> Tensor(a!)
  python_module: nn
  dispatch:
    CPU: fractional_max_pool3d_backward_out_cpu
    CUDA: fractional_max_pool3d_backward_out_cuda

- func: fractional_max_pool3d_backward(Tensor grad_output, Tensor self, int[3] kernel_size, int[3] output_size, Tensor indices) -> Tensor
  python_module: nn
  dispatch:
    CPU: fractional_max_pool3d_backward_cpu
    CUDA: fractional_max_pool3d_backward_cuda

# Return: (Tensor output, Tensor indices)
- func: max_pool2d_with_indices(Tensor self, int[2] kernel_size, int[2] stride=[], int[2] padding=0, int[2] dilation=1, bool ceil_mode=False, *, Tensor(a!) output, Tensor(b!) indices) -> (Tensor(a!), Tensor(b!))
  python_module: nn
  dispatch:
    CPU: max_pool2d_with_indices_out_cpu
    CUDA: max_pool2d_with_indices_out_cuda

# Return: (Tensor output, Tensor indices)
- func: max_pool2d_with_indices(Tensor self, int[2] kernel_size, int[2] stride=[], int[2] padding=0, int[2] dilation=1, bool ceil_mode=False) -> (Tensor, Tensor)
  python_module: nn
  dispatch:
    CPU: max_pool2d_with_indices_cpu
    CUDA: max_pool2d_with_indices_cuda

- func: max_pool2d_with_indices_backward(Tensor grad_output, Tensor self, int[2] kernel_size, int[2] stride, int[2] padding, int[2] dilation, bool ceil_mode, Tensor indices, *, Tensor(a!) grad_input) -> Tensor(a!)
  python_module: nn
  dispatch:
    CPU: max_pool2d_with_indices_backward_out_cpu
    CUDA: max_pool2d_with_indices_backward_out_cuda

- func: max_pool2d_with_indices_backward(Tensor grad_output, Tensor self, int[2] kernel_size, int[2] stride, int[2] padding, int[2] dilation, bool ceil_mode, Tensor indices) -> Tensor
  python_module: nn
  dispatch:
    CPU: max_pool2d_with_indices_backward_cpu
    CUDA: max_pool2d_with_indices_backward_cuda

# Return: (Tensor output, Tensor indices)
- func: max_pool3d_with_indices(Tensor self, int[3] kernel_size, int[3] stride=[], int[3] padding=0, int[3] dilation=1, bool ceil_mode=False, *, Tensor(a!) output, Tensor(b!) indices) -> (Tensor(a!), Tensor(b!))
  python_module: nn
  dispatch:
    CPU: max_pool3d_with_indices_out_cpu
    CUDA: max_pool3d_with_indices_out_cuda

# Return: (Tensor output, Tensor indices)
- func: max_pool3d_with_indices(Tensor self, int[3] kernel_size, int[3] stride=[], int[3] padding=0, int[3] dilation=1, bool ceil_mode=False) -> (Tensor, Tensor)
  python_module: nn
  dispatch:
    CPU: max_pool3d_with_indices_cpu
    CUDA: max_pool3d_with_indices_cuda

- func: max_pool3d_with_indices_backward(Tensor grad_output, Tensor self, int[3] kernel_size, int[3] stride, int[3] padding, int[3] dilation, bool ceil_mode, Tensor indices, *, Tensor(a!) grad_input) -> Tensor(a!)
  python_module: nn
  dispatch:
    CPU: max_pool3d_with_indices_backward_out_cpu
    CUDA: max_pool3d_with_indices_backward_out_cuda

- func: max_pool3d_with_indices_backward(Tensor grad_output, Tensor self, int[3] kernel_size, int[3] stride, int[3] padding, int[3] dilation, bool ceil_mode, Tensor indices) -> Tensor
  python_module: nn
  dispatch:
    CPU: max_pool3d_with_indices_backward_cpu
    CUDA: max_pool3d_with_indices_backward_cuda

- func: max_unpool2d(Tensor self, Tensor indices, int[2] output_size, *, Tensor(a!) out) -> Tensor(a!)
  python_module: nn
  dispatch:
    CPU: max_unpool2d_out_cpu
    CUDA: max_unpool2d_out_cuda

- func: max_unpool2d(Tensor self, Tensor indices, int[2] output_size) -> Tensor
  python_module: nn
  dispatch:
    CPU: max_unpool2d_cpu
    CUDA: max_unpool2d_cuda

- func: max_unpool2d_backward(Tensor grad_output, Tensor self, Tensor indices, int[2] output_size, *, Tensor(a!) grad_input) -> Tensor(a!)
  python_module: nn
  dispatch:
    CPU: max_unpool2d_backward_out_cpu
    CUDA: max_unpool2d_backward_out_cuda

- func: max_unpool2d_backward(Tensor grad_output, Tensor self, Tensor indices, int[2] output_size) -> Tensor
  python_module: nn
  dispatch:
    CPU: max_unpool2d_backward_cpu
    CUDA: max_unpool2d_backward_cuda

- func: max_unpool3d(Tensor self, Tensor indices, int[3] output_size, int[3] stride, int[3] padding, *, Tensor(a!) out) -> Tensor(a!)
  python_module: nn
  dispatch:
    CPU: max_unpool3d_out_cpu
    CUDA: max_unpool3d_out_cuda

- func: max_unpool3d(Tensor self, Tensor indices, int[3] output_size, int[3] stride, int[3] padding) -> Tensor
  python_module: nn
  dispatch:
    CPU: max_unpool3d_cpu
    CUDA: max_unpool3d_cuda

- func: max_unpool3d_backward(Tensor grad_output, Tensor self, Tensor indices, int[3] output_size, int[3] stride, int[3] padding, *, Tensor(a!) grad_input) -> Tensor(a!)
  python_module: nn
  dispatch:
    CPU: max_unpool3d_backward_out_cpu
    CUDA: max_unpool3d_backward_out_cuda

- func: max_unpool3d_backward(Tensor grad_output, Tensor self, Tensor indices, int[3] output_size, int[3] stride, int[3] padding) -> Tensor
  python_module: nn
  dispatch:
    CPU: max_unpool3d_backward_cpu
    CUDA: max_unpool3d_backward_cuda

- func: reflection_pad1d(Tensor self, int[2] padding, *, Tensor(a!) out) -> Tensor(a!)
  python_module: nn
  dispatch:
    CPU: reflection_pad1d_out_cpu
    CUDA: reflection_pad1d_out_cuda

- func: reflection_pad1d(Tensor self, int[2] padding) -> Tensor
  python_module: nn
  dispatch:
    CPU: reflection_pad1d_cpu
    CUDA: reflection_pad1d_cuda

- func: reflection_pad1d_backward(Tensor grad_output, Tensor self, int[2] padding, *, Tensor(a!) grad_input) -> Tensor(a!)
  python_module: nn
  dispatch:
    CPU: reflection_pad1d_backward_out_cpu
    CUDA: reflection_pad1d_backward_out_cuda

- func: reflection_pad1d_backward(Tensor grad_output, Tensor self, int[2] padding) -> Tensor
  python_module: nn
  dispatch:
    CPU: reflection_pad1d_backward_cpu
    CUDA: reflection_pad1d_backward_cuda

- func: reflection_pad2d(Tensor self, int[4] padding, *, Tensor(a!) out) -> Tensor(a!)
  python_module: nn
  dispatch:
    CPU: reflection_pad2d_out_cpu
    CUDA: reflection_pad2d_out_cuda

- func: reflection_pad2d(Tensor self, int[4] padding) -> Tensor
  python_module: nn
  dispatch:
    CPU: reflection_pad2d_cpu
    CUDA: reflection_pad2d_cuda

- func: reflection_pad2d_backward(Tensor grad_output, Tensor self, int[4] padding, *, Tensor(a!) grad_input) -> Tensor(a!)
  python_module: nn
  dispatch:
    CPU: reflection_pad2d_backward_out_cpu
    CUDA: reflection_pad2d_backward_out_cuda

- func: reflection_pad2d_backward(Tensor grad_output, Tensor self, int[4] padding) -> Tensor
  python_module: nn
  dispatch:
    CPU: reflection_pad2d_backward_cpu
    CUDA: reflection_pad2d_backward_cuda

- func: replication_pad1d(Tensor self, int[2] padding, *, Tensor(a!) out) -> Tensor(a!)
  python_module: nn
  dispatch:
    CPU: replication_pad1d_out_cpu
    CUDA: replication_pad1d_out_cuda

- func: replication_pad1d(Tensor self, int[2] padding) -> Tensor
  python_module: nn
  dispatch:
    CPU: replication_pad1d_cpu
    CUDA: replication_pad1d_cuda

- func: replication_pad1d_backward(Tensor grad_output, Tensor self, int[2] padding, *, Tensor(a!) grad_input) -> Tensor(a!)
  python_module: nn
  dispatch:
    CPU: replication_pad1d_backward_out_cpu
    CUDA: replication_pad1d_backward_out_cuda

- func: replication_pad1d_backward(Tensor grad_output, Tensor self, int[2] padding) -> Tensor
  python_module: nn
  dispatch:
    CPU: replication_pad1d_backward_cpu
    CUDA: replication_pad1d_backward_cuda

- func: replication_pad2d(Tensor self, int[4] padding, *, Tensor(a!) out) -> Tensor(a!)
  python_module: nn
  dispatch:
    CPU: replication_pad2d_out_cpu
    CUDA: replication_pad2d_out_cuda

- func: replication_pad2d(Tensor self, int[4] padding) -> Tensor
  python_module: nn
  dispatch:
    CPU: replication_pad2d_cpu
    CUDA: replication_pad2d_cuda

- func: replication_pad2d_backward(Tensor grad_output, Tensor self, int[4] padding, *, Tensor(a!) grad_input) -> Tensor(a!)
  python_module: nn
  dispatch:
    CPU: replication_pad2d_backward_out_cpu
    CUDA: replication_pad2d_backward_out_cuda

- func: replication_pad2d_backward(Tensor grad_output, Tensor self, int[4] padding) -> Tensor
  python_module: nn
  dispatch:
    CPU: replication_pad2d_backward_cpu
    CUDA: replication_pad2d_backward_cuda

- func: replication_pad3d(Tensor self, int[6] padding, *, Tensor(a!) out) -> Tensor(a!)
  python_module: nn
  dispatch:
    CPU: replication_pad3d_out_cpu
    CUDA: replication_pad3d_out_cuda

- func: replication_pad3d(Tensor self, int[6] padding) -> Tensor
  python_module: nn
  dispatch:
    CPU: replication_pad3d_cpu
    CUDA: replication_pad3d_cuda

- func: replication_pad3d_backward(Tensor grad_output, Tensor self, int[6] padding, *, Tensor(a!) grad_input) -> Tensor(a!)
  python_module: nn
  dispatch:
    CPU: replication_pad3d_backward_out_cpu
    CUDA: replication_pad3d_backward_out_cuda

- func: replication_pad3d_backward(Tensor grad_output, Tensor self, int[6] padding) -> Tensor
  python_module: nn
  dispatch:
    CPU: replication_pad3d_backward_cpu
    CUDA: replication_pad3d_backward_cuda

- func: upsample_linear1d(Tensor self, int[1] output_size, bool align_corners, *, Tensor(a!) out) -> Tensor(a!)
  python_module: nn
  dispatch:
    CPU: upsample_linear1d_out_cpu
    CUDA: upsample_linear1d_out_cuda

- func: upsample_linear1d(Tensor self, int[1] output_size, bool align_corners) -> Tensor
  python_module: nn
  dispatch:
    CPU: upsample_linear1d_cpu
    CUDA: upsample_linear1d_cuda

- func: upsample_linear1d_backward(Tensor grad_output, int[1] output_size, int[3] input_size, bool align_corners, *, Tensor(a!) grad_input) -> Tensor(a!)
  python_module: nn
  dispatch:
    CPU: upsample_linear1d_backward_out_cpu
    CUDA: upsample_linear1d_backward_out_cuda

- func: upsample_linear1d_backward(Tensor grad_output, int[1] output_size, int[3] input_size, bool align_corners) -> Tensor
  python_module: nn
  dispatch:
    CPU: upsample_linear1d_backward_cpu
    CUDA: upsample_linear1d_backward_cuda

- func: upsample_bilinear2d(Tensor self, int[2] output_size, bool align_corners, *, Tensor(a!) out) -> Tensor(a!)
  python_module: nn
  dispatch:
    CPU: upsample_bilinear2d_out_cpu
    CUDA: upsample_bilinear2d_out_cuda

- func: upsample_bilinear2d(Tensor self, int[2] output_size, bool align_corners) -> Tensor
  python_module: nn
  dispatch:
    CPU: upsample_bilinear2d_cpu
    CUDA: upsample_bilinear2d_cuda

- func: upsample_bilinear2d_backward(Tensor grad_output, int[2] output_size, int[4] input_size, bool align_corners, *, Tensor(a!) grad_input) -> Tensor(a!)
  python_module: nn
  dispatch:
    CPU: upsample_bilinear2d_backward_out_cpu
    CUDA: upsample_bilinear2d_backward_out_cuda

- func: upsample_bilinear2d_backward(Tensor grad_output, int[2] output_size, int[4] input_size, bool align_corners) -> Tensor
  python_module: nn
  dispatch:
    CPU: upsample_bilinear2d_backward_cpu
    CUDA: upsample_bilinear2d_backward_cuda

- func: upsample_bicubic2d(Tensor self, int[2] output_size, bool align_corners, *, Tensor(a!) out) -> Tensor(a!)
  python_module: nn
  dispatch:
    CPU: upsample_bicubic2d_out_cpu
    CUDA: upsample_bicubic2d_out_cuda

- func: upsample_bicubic2d(Tensor self, int[2] output_size, bool align_corners) -> Tensor
  python_module: nn
  dispatch:
    CPU: upsample_bicubic2d_cpu
    CUDA: upsample_bicubic2d_cuda

- func: upsample_bicubic2d_backward(Tensor grad_output, int[2] output_size, int[4] input_size, bool align_corners, *, Tensor(a!) grad_input) -> Tensor(a!)
  python_module: nn
  dispatch:
    CPU: upsample_bicubic2d_backward_out_cpu
    CUDA: upsample_bicubic2d_backward_out_cuda

- func: upsample_bicubic2d_backward(Tensor grad_output, int[2] output_size, int[4] input_size, bool align_corners) -> Tensor
  python_module: nn
  dispatch:
    CPU: upsample_bicubic2d_backward_cpu
    CUDA: upsample_bicubic2d_backward_cuda

- func: upsample_trilinear3d(Tensor self, int[3] output_size, bool align_corners, *, Tensor(a!) out) -> Tensor(a!)
  python_module: nn
  dispatch:
    CPU: upsample_trilinear3d_out_cpu
    CUDA: upsample_trilinear3d_out_cuda

- func: upsample_trilinear3d(Tensor self, int[3] output_size, bool align_corners) -> Tensor
  python_module: nn
  dispatch:
    CPU: upsample_trilinear3d_cpu
    CUDA: upsample_trilinear3d_cuda

- func: upsample_trilinear3d_backward(Tensor grad_output, int[3] output_size, int[5] input_size, bool align_corners, *, Tensor(a!) grad_input) -> Tensor(a!)
  python_module: nn
  dispatch:
    CPU: upsample_trilinear3d_backward_out_cpu
    CUDA: upsample_trilinear3d_backward_out_cuda

- func: upsample_trilinear3d_backward(Tensor grad_output, int[3] output_size, int[5] input_size, bool align_corners) -> Tensor
  python_module: nn
  dispatch:
    CPU: upsample_trilinear3d_backward_cpu
    CUDA: upsample_trilinear3d_backward_cuda

- func: upsample_nearest1d(Tensor self, int[1] output_size, *, Tensor(a!) out) -> Tensor(a!)
  python_module: nn
  dispatch:
    CPU: upsample_nearest1d_out_cpu
    CUDA: upsample_nearest1d_out_cuda

- func: upsample_nearest1d(Tensor self, int[1] output_size) -> Tensor
  python_module: nn
  dispatch:
    CPU: upsample_nearest1d_cpu
    CUDA: upsample_nearest1d_cuda

- func: upsample_nearest1d_backward(Tensor grad_output, int[1] output_size, int[3] input_size, *, Tensor(a!) grad_input) -> Tensor(a!)
  python_module: nn
  dispatch:
    CPU: upsample_nearest1d_backward_out_cpu
    CUDA: upsample_nearest1d_backward_out_cuda

- func: upsample_nearest1d_backward(Tensor grad_output, int[1] output_size, int[3] input_size) -> Tensor
  python_module: nn
  dispatch:
    CPU: upsample_nearest1d_backward_cpu
    CUDA: upsample_nearest1d_backward_cuda

- func: upsample_nearest2d(Tensor self, int[2] output_size, *, Tensor(a!) out) -> Tensor(a!)
  python_module: nn
  dispatch:
    CPU: upsample_nearest2d_out_cpu
    CUDA: upsample_nearest2d_out_cuda

- func: upsample_nearest2d(Tensor self, int[2] output_size) -> Tensor
  python_module: nn
  dispatch:
    CPU: upsample_nearest2d_cpu
    CUDA: upsample_nearest2d_cuda

- func: upsample_nearest2d_backward(Tensor grad_output, int[2] output_size, int[4] input_size, *, Tensor(a!) grad_input) -> Tensor(a!)
  python_module: nn
  dispatch:
    CPU: upsample_nearest2d_backward_out_cpu
    CUDA: upsample_nearest2d_backward_out_cuda

- func: upsample_nearest2d_backward(Tensor grad_output, int[2] output_size, int[4] input_size) -> Tensor
  python_module: nn
  dispatch:
    CPU: upsample_nearest2d_backward_cpu
    CUDA: upsample_nearest2d_backward_cuda

- func: upsample_nearest3d(Tensor self, int[3] output_size, *, Tensor(a!) out) -> Tensor(a!)
  python_module: nn
  dispatch:
    CPU: upsample_nearest3d_out_cpu
    CUDA: upsample_nearest3d_out_cuda

- func: upsample_nearest3d(Tensor self, int[3] output_size) -> Tensor
  python_module: nn
  dispatch:
    CPU: upsample_nearest3d_cpu
    CUDA: upsample_nearest3d_cuda

- func: upsample_nearest3d_backward(Tensor grad_output, int[3] output_size, int[5] input_size, *, Tensor(a!) grad_input) -> Tensor(a!)
  python_module: nn
  dispatch:
    CPU: upsample_nearest3d_backward_out_cpu
    CUDA: upsample_nearest3d_backward_out_cuda

- func: upsample_nearest3d_backward(Tensor grad_output, int[3] output_size, int[5] input_size) -> Tensor
  python_module: nn
  dispatch:
    CPU: upsample_nearest3d_backward_cpu
    CUDA: upsample_nearest3d_backward_cuda

- func: sigmoid_backward(Tensor grad_output, Tensor output, *, Tensor(a!) grad_input) -> Tensor(a!)
  python_module: nn
  dispatch:
    CPU: sigmoid_backward_out_cpu
    CUDA: sigmoid_backward_out_cuda

- func: sigmoid_backward(Tensor grad_output, Tensor output) -> Tensor
  python_module: nn
  dispatch:
    CPU: sigmoid_backward_cpu
    CUDA: sigmoid_backward_cuda

- func: tanh_backward(Tensor grad_output, Tensor output, *, Tensor(a!) grad_input) -> Tensor(a!)
  python_module: nn
  dispatch:
    CPU: tanh_backward_out_cpu
    CUDA: tanh_backward_out_cuda

- func: tanh_backward(Tensor grad_output, Tensor output) -> Tensor
  python_module: nn
  dispatch:
    CPU: tanh_backward_cpu
    CUDA: tanh_backward_cuda

- func: thnn_conv_transpose2d(Tensor self, Tensor weight, int[2] kernel_size, Tensor? bias=None, int[2] stride=1, int[2] padding=0, int[2] output_padding=0, int[2] dilation=1, *, Tensor(a!) out) -> Tensor(a!)
  python_module: nn

- func: thnn_conv_transpose2d(Tensor self, Tensor weight, int[2] kernel_size, Tensor? bias=None, int[2] stride=1, int[2] padding=0, int[2] output_padding=0, int[2] dilation=1) -> Tensor
  python_module: nn

- func: thnn_conv_transpose2d_forward(Tensor self, Tensor weight, int[2] kernel_size, Tensor? bias, int[2] stride, int[2] padding, int[2] output_padding, int[2] dilation, *, Tensor(a!) output, Tensor(b!) columns, Tensor(c!) ones) -> (Tensor(a!), Tensor(b!), Tensor(c!))
  python_module: nn
  dispatch:
    CPU: thnn_conv_transpose2d_forward_out_cpu
    CUDA: thnn_conv_transpose2d_forward_out_cuda

- func: thnn_conv_transpose2d_forward(Tensor self, Tensor weight, int[2] kernel_size, Tensor? bias, int[2] stride, int[2] padding, int[2] output_padding, int[2] dilation) -> (Tensor output, Tensor columns, Tensor ones)
  python_module: nn
  dispatch:
    CPU: thnn_conv_transpose2d_forward_cpu
    CUDA: thnn_conv_transpose2d_forward_cuda

- func: thnn_conv_transpose2d_backward(Tensor grad_output, Tensor self, Tensor weight, int[2] kernel_size, int[2] stride, int[2] padding, int[2] output_padding, int[2] dilation, Tensor columns, Tensor ones, *, Tensor?(a!) grad_input, Tensor?(b!) grad_weight, Tensor?(c!) grad_bias) -> (Tensor(a!), Tensor(b!), Tensor(c!))
  python_module: nn
  dispatch:
    CPU: thnn_conv_transpose2d_backward_out_cpu
    CUDA: thnn_conv_transpose2d_backward_out_cuda

- func: thnn_conv_transpose2d_backward(Tensor grad_output, Tensor self, Tensor weight, int[2] kernel_size, int[2] stride, int[2] padding, int[2] output_padding, int[2] dilation, Tensor columns, Tensor ones, bool[3] output_mask) -> (Tensor grad_input, Tensor grad_weight, Tensor grad_bias)
  python_module: nn
  dispatch:
    CPU: thnn_conv_transpose2d_backward_cpu
    CUDA: thnn_conv_transpose2d_backward_cuda

- func: thnn_conv_transpose3d(Tensor self, Tensor weight, int[3] kernel_size, Tensor? bias=None, int[3] stride=1, int[3] padding=0, int[3] output_padding=0, int[3] dilation=1, *, Tensor(a!) out) -> Tensor(a!)
  python_module: nn

- func: thnn_conv_transpose3d(Tensor self, Tensor weight, int[3] kernel_size, Tensor? bias=None, int[3] stride=1, int[3] padding=0, int[3] output_padding=0, int[3] dilation=1) -> Tensor
  python_module: nn

- func: thnn_conv_transpose3d_forward(Tensor self, Tensor weight, int[3] kernel_size, Tensor? bias, int[3] stride, int[3] padding, int[3] output_padding, int[3] dilation, *, Tensor(a!) output, Tensor(b!) finput, Tensor(c!) fgrad_input) -> (Tensor(a!), Tensor(b!), Tensor(c!))
  python_module: nn
  dispatch:
    CPU: thnn_conv_transpose3d_forward_out_cpu
    CUDA: thnn_conv_transpose3d_forward_out_cuda

- func: thnn_conv_transpose3d_forward(Tensor self, Tensor weight, int[3] kernel_size, Tensor? bias, int[3] stride, int[3] padding, int[3] output_padding, int[3] dilation) -> (Tensor output, Tensor finput, Tensor fgrad_input)
  python_module: nn
  dispatch:
    CPU: thnn_conv_transpose3d_forward_cpu
    CUDA: thnn_conv_transpose3d_forward_cuda

- func: thnn_conv_transpose3d_backward(Tensor grad_output, Tensor self, Tensor weight, int[3] kernel_size, int[3] stride, int[3] padding, int[3] output_padding, int[3] dilation, Tensor finput, Tensor fgrad_input, *, Tensor?(a!) grad_input, Tensor?(b!) grad_weight, Tensor?(c!) grad_bias) -> (Tensor(a!), Tensor(b!), Tensor(c!))
  python_module: nn
  dispatch:
    CPU: thnn_conv_transpose3d_backward_out_cpu
    CUDA: thnn_conv_transpose3d_backward_out_cuda

- func: thnn_conv_transpose3d_backward(Tensor grad_output, Tensor self, Tensor weight, int[3] kernel_size, int[3] stride, int[3] padding, int[3] output_padding, int[3] dilation, Tensor finput, Tensor fgrad_input, bool[3] output_mask) -> (Tensor grad_input, Tensor grad_weight, Tensor grad_bias)
  python_module: nn
  dispatch:
    CPU: thnn_conv_transpose3d_backward_cpu
    CUDA: thnn_conv_transpose3d_backward_cuda

- func: thnn_conv2d(Tensor self, Tensor weight, int[2] kernel_size, Tensor? bias=None, int[2] stride=1, int[2] padding=0, *, Tensor(a!) out) -> Tensor(a!)
  python_module: nn

- func: thnn_conv2d(Tensor self, Tensor weight, int[2] kernel_size, Tensor? bias=None, int[2] stride=1, int[2] padding=0) -> Tensor
  python_module: nn

- func: thnn_conv2d_forward(Tensor self, Tensor weight, int[2] kernel_size, Tensor? bias, int[2] stride, int[2] padding, *, Tensor(a!) output, Tensor(b!) finput, Tensor(c!) fgrad_input) -> (Tensor(a!), Tensor(b!), Tensor(c!))
  python_module: nn
  dispatch:
    CPU: thnn_conv2d_forward_out_cpu
    CUDA: thnn_conv2d_forward_out_cuda

- func: thnn_conv2d_forward(Tensor self, Tensor weight, int[2] kernel_size, Tensor? bias, int[2] stride, int[2] padding) -> (Tensor output, Tensor finput, Tensor fgrad_input)
  python_module: nn
  dispatch:
    CPU: thnn_conv2d_forward_cpu
    CUDA: thnn_conv2d_forward_cuda

- func: thnn_conv2d_backward(Tensor grad_output, Tensor self, Tensor weight, int[2] kernel_size, int[2] stride, int[2] padding, Tensor finput, Tensor fgrad_input, *, Tensor?(a!) grad_input, Tensor?(b!) grad_weight, Tensor?(c!) grad_bias) -> (Tensor(a!), Tensor(b!), Tensor(c!))
  python_module: nn
  dispatch:
    CPU: thnn_conv2d_backward_out_cpu
    CUDA: thnn_conv2d_backward_out_cuda

- func: thnn_conv2d_backward(Tensor grad_output, Tensor self, Tensor weight, int[2] kernel_size, int[2] stride, int[2] padding, Tensor finput, Tensor fgrad_input, bool[3] output_mask) -> (Tensor grad_input, Tensor grad_weight, Tensor grad_bias)
  python_module: nn
  dispatch:
    CPU: thnn_conv2d_backward_cpu
    CUDA: thnn_conv2d_backward_cuda

- func: thnn_conv_depthwise2d(Tensor self, Tensor weight, int[2] kernel_size, Tensor? bias=None, int[2] stride=1, int[2] padding=0, int[2] dilation=1, *, Tensor(a!) out) -> Tensor(a!)
  python_module: nn

- func: thnn_conv_depthwise2d(Tensor self, Tensor weight, int[2] kernel_size, Tensor? bias=None, int[2] stride=1, int[2] padding=0, int[2] dilation=1) -> Tensor
  python_module: nn

- func: thnn_conv_depthwise2d_forward(Tensor self, Tensor weight, int[2] kernel_size, Tensor? bias, int[2] stride, int[2] padding, int[2] dilation, *, Tensor(a!) out) -> Tensor(a!)
  python_module: nn
  dispatch:
    CUDA: thnn_conv_depthwise2d_forward_out_cuda

- func: thnn_conv_depthwise2d_forward(Tensor self, Tensor weight, int[2] kernel_size, Tensor? bias, int[2] stride, int[2] padding, int[2] dilation) -> Tensor
  python_module: nn
  dispatch:
    CUDA: thnn_conv_depthwise2d_forward_cuda

- func: thnn_conv_depthwise2d_backward(Tensor grad_output, Tensor self, Tensor weight, int[2] kernel_size, int[2] stride, int[2] padding, int[2] dilation, *, Tensor?(a!) grad_input, Tensor?(b!) grad_weight) -> (Tensor(a!), Tensor(b!))
  python_module: nn
  dispatch:
    CUDA: thnn_conv_depthwise2d_backward_out_cuda

- func: thnn_conv_depthwise2d_backward(Tensor grad_output, Tensor self, Tensor weight, int[2] kernel_size, int[2] stride, int[2] padding, int[2] dilation, bool[2] output_mask) -> (Tensor grad_input, Tensor grad_weight)
  python_module: nn
  dispatch:
    CUDA: thnn_conv_depthwise2d_backward_cuda

- func: thnn_conv3d(Tensor self, Tensor weight, int[3] kernel_size, Tensor? bias=None, int[3] stride=1, int[3] padding=0, *, Tensor(a!) out) -> Tensor(a!)
  python_module: nn

- func: thnn_conv3d(Tensor self, Tensor weight, int[3] kernel_size, Tensor? bias=None, int[3] stride=1, int[3] padding=0) -> Tensor
  python_module: nn

- func: thnn_conv3d_forward(Tensor self, Tensor weight, int[3] kernel_size, Tensor? bias, int[3] stride, int[3] padding, *, Tensor(a!) output, Tensor(b!) finput, Tensor(c!) fgrad_input) -> (Tensor(a!), Tensor(b!), Tensor(c!))
  python_module: nn
  dispatch:
    CPU: thnn_conv3d_forward_out_cpu

- func: thnn_conv3d_forward(Tensor self, Tensor weight, int[3] kernel_size, Tensor? bias, int[3] stride, int[3] padding) -> (Tensor output, Tensor finput, Tensor fgrad_input)
  python_module: nn
  dispatch:
    CPU: thnn_conv3d_forward_cpu

- func: thnn_conv3d_backward(Tensor grad_output, Tensor self, Tensor weight, int[3] kernel_size, int[3] stride, int[3] padding, Tensor finput, Tensor fgrad_input, *, Tensor?(a!) grad_input, Tensor?(b!) grad_weight, Tensor?(c!) grad_bias) -> (Tensor(a!), Tensor(b!), Tensor(c!))
  python_module: nn
  dispatch:
    CPU: thnn_conv3d_backward_out_cpu

- func: thnn_conv3d_backward(Tensor grad_output, Tensor self, Tensor weight, int[3] kernel_size, int[3] stride, int[3] padding, Tensor finput, Tensor fgrad_input, bool[3] output_mask) -> (Tensor grad_input, Tensor grad_weight, Tensor grad_bias)
  python_module: nn
  dispatch:
    CPU: thnn_conv3d_backward_cpu

- func: thnn_conv_dilated2d(Tensor self, Tensor weight, int[2] kernel_size, Tensor? bias=None, int[2] stride=1, int[2] padding=0, int[2] dilation=1, *, Tensor(a!) out) -> Tensor(a!)
  python_module: nn

- func: thnn_conv_dilated2d(Tensor self, Tensor weight, int[2] kernel_size, Tensor? bias=None, int[2] stride=1, int[2] padding=0, int[2] dilation=1) -> Tensor
  python_module: nn

- func: thnn_conv_dilated2d_forward(Tensor self, Tensor weight, int[2] kernel_size, Tensor? bias, int[2] stride, int[2] padding, int[2] dilation, *, Tensor(a!) output, Tensor(b!) columns, Tensor(c!) ones) -> (Tensor(a!), Tensor(b!), Tensor(c!))
  python_module: nn
  dispatch:
    CPU: thnn_conv_dilated2d_forward_out_cpu
    CUDA: thnn_conv_dilated2d_forward_out_cuda

- func: thnn_conv_dilated2d_forward(Tensor self, Tensor weight, int[2] kernel_size, Tensor? bias, int[2] stride, int[2] padding, int[2] dilation) -> (Tensor output, Tensor columns, Tensor ones)
  python_module: nn
  dispatch:
    CPU: thnn_conv_dilated2d_forward_cpu
    CUDA: thnn_conv_dilated2d_forward_cuda

- func: thnn_conv_dilated2d_backward(Tensor grad_output, Tensor self, Tensor weight, int[2] kernel_size, int[2] stride, int[2] padding, int[2] dilation, Tensor columns, Tensor ones, *, Tensor?(a!) grad_input, Tensor?(b!) grad_weight, Tensor?(c!) grad_bias) -> (Tensor(a!), Tensor(b!), Tensor(c!))
  python_module: nn
  dispatch:
    CPU: thnn_conv_dilated2d_backward_out_cpu
    CUDA: thnn_conv_dilated2d_backward_out_cuda

- func: thnn_conv_dilated2d_backward(Tensor grad_output, Tensor self, Tensor weight, int[2] kernel_size, int[2] stride, int[2] padding, int[2] dilation, Tensor columns, Tensor ones, bool[3] output_mask) -> (Tensor grad_input, Tensor grad_weight, Tensor grad_bias)
  python_module: nn
  dispatch:
    CPU: thnn_conv_dilated2d_backward_cpu
    CUDA: thnn_conv_dilated2d_backward_cuda

- func: thnn_conv_dilated3d(Tensor self, Tensor weight, int[3] kernel_size, Tensor? bias=None, int[3] stride=1, int[3] padding=0, int[3] dilation=1, *, Tensor(a!) out) -> Tensor(a!)
  python_module: nn

- func: thnn_conv_dilated3d(Tensor self, Tensor weight, int[3] kernel_size, Tensor? bias=None, int[3] stride=1, int[3] padding=0, int[3] dilation=1) -> Tensor
  python_module: nn

- func: thnn_conv_dilated3d_forward(Tensor self, Tensor weight, int[3] kernel_size, Tensor? bias, int[3] stride, int[3] padding, int[3] dilation, *, Tensor(a!) output, Tensor(b!) columns, Tensor(c!) ones) -> (Tensor(a!), Tensor(b!), Tensor(c!))
  python_module: nn
  dispatch:
    CPU: thnn_conv_dilated3d_forward_out_cpu
    CUDA: thnn_conv_dilated3d_forward_out_cuda

- func: thnn_conv_dilated3d_forward(Tensor self, Tensor weight, int[3] kernel_size, Tensor? bias, int[3] stride, int[3] padding, int[3] dilation) -> (Tensor output, Tensor columns, Tensor ones)
  python_module: nn
  dispatch:
    CPU: thnn_conv_dilated3d_forward_cpu
    CUDA: thnn_conv_dilated3d_forward_cuda

- func: thnn_conv_dilated3d_backward(Tensor grad_output, Tensor self, Tensor weight, int[3] kernel_size, int[3] stride, int[3] padding, int[] dilation, Tensor columns, Tensor ones, *, Tensor?(a!) grad_input, Tensor?(b!) grad_weight, Tensor?(c!) grad_bias) -> (Tensor(a!), Tensor(b!), Tensor(c!))
  python_module: nn
  dispatch:
    CPU: thnn_conv_dilated3d_backward_out_cpu
    CUDA: thnn_conv_dilated3d_backward_out_cuda

- func: thnn_conv_dilated3d_backward(Tensor grad_output, Tensor self, Tensor weight, int[3] kernel_size, int[3] stride, int[3] padding, int[3] dilation, Tensor columns, Tensor ones, bool[3] output_mask) -> (Tensor grad_input, Tensor grad_weight, Tensor grad_bias)
  python_module: nn
  dispatch:
    CPU: thnn_conv_dilated3d_backward_cpu
    CUDA: thnn_conv_dilated3d_backward_cuda

- func: thnn_col2im(Tensor self, int[2] output_size, int[2] kernel_size, int[2] dilation, int[2] padding, int[2] stride) -> Tensor
  python_module: nn
  dispatch:
    CPU: thnn_col2im_cpu
    CUDA: thnn_col2im_cuda

- func: thnn_col2im_backward(Tensor grad_output, int[2] kernel_size, int[2] dilation, int[2] padding, int[2] stride) -> Tensor
  python_module: nn
  dispatch:
    CPU: thnn_col2im_backward_cpu
    CUDA: thnn_col2im_backward_cuda

- func: thnn_im2col(Tensor self, int[2] kernel_size, int[2] dilation, int[2] padding, int[2] stride) -> Tensor
  python_module: nn
  dispatch:
    CPU: thnn_im2col_cpu
    CUDA: thnn_im2col_cuda

- func: thnn_im2col_backward(Tensor grad_output, int[2] input_size, int[2] kernel_size, int[2] dilation, int[2] padding, int[2] stride) -> Tensor
  python_module: nn
  dispatch:
    CPU: thnn_im2col_backward_cpu
    CUDA: thnn_im2col_backward_cuda<|MERGE_RESOLUTION|>--- conflicted
+++ resolved
@@ -160,19 +160,37 @@
 
 - func: addmv(Tensor self, Tensor mat, Tensor vec, *, Scalar beta=1, Scalar alpha=1) -> Tensor
   variants: function, method
+  dispatch:
+    CPU: legacy::cpu::_th_addmv
+    CUDA: legacy::cuda::_th_addmv
 
 - func: addmv_(Tensor(a!) self, Tensor mat, Tensor vec, *, Scalar beta=1, Scalar alpha=1) -> Tensor(a!)
   variants: function, method
+  dispatch:
+    CPU: legacy::cpu::_th_addmv_
+    CUDA: legacy::cuda::_th_addmv_
 
 - func: addmv(Tensor self, Tensor mat, Tensor vec, *, Scalar beta=1, Scalar alpha=1, Tensor(a!) out) -> Tensor(a!)
+  dispatch:
+    CPU: legacy::cpu::_th_addmv_out
+    CUDA: legacy::cuda::_th_addmv_out
 
 - func: addr(Tensor self, Tensor vec1, Tensor vec2, *, Scalar beta=1, Scalar alpha=1) -> Tensor
   variants: function, method
+  dispatch:
+    CPU: legacy::cpu::_th_addr
+    CUDA: legacy::cuda::_th_addr
 
 - func: addr_(Tensor(a!) self, Tensor vec1, Tensor vec2, *, Scalar beta=1, Scalar alpha=1) -> Tensor(a!)
   variants: method
+  dispatch:
+    CPU: legacy::cpu::_th_addr_
+    CUDA: legacy::cuda::_th_addr_
 
 - func: addr(Tensor self, Tensor vec1, Tensor vec2, *, Scalar beta=1, Scalar alpha=1, Tensor(a!) out) -> Tensor(a!)
+  dispatch:
+    CPU: legacy::cpu::_th_addr_out
+    CUDA: legacy::cuda::_th_addr_out
 
 - func: affine_grid_generator(Tensor theta, int[] size) -> Tensor
   variants: function
@@ -618,6 +636,9 @@
 
 - func: dot(Tensor self, Tensor tensor) -> Tensor
   variants: function, method
+  dispatch:
+    CPU: legacy::cpu::_th_dot
+    CUDA: legacy::cuda::_th_dot
 
 - func: dot(Tensor self, Tensor tensor, *, Tensor(a!) out) -> Tensor(a!)
 
@@ -783,22 +804,10 @@
   variants: function, method
 
 - func: fill_(Tensor(a!) self, Scalar value) -> Tensor(a!)
-  cpu_half: True
-  cpu_bool: True
-  cuda_bool: True
-  variants: function, method
-  dispatch:
-    CPU: fill__cpu
-    CUDA: fill__cuda
+  variants: function, method
 
 - func: fill_(Tensor(a!) self, Tensor value) -> Tensor(a!)
-  cpu_half: True
-  cpu_bool: True
-  cuda_bool: True
-  variants: function, method
-  dispatch:
-    CPU: fill__cpu
-    CUDA: fill__cuda
+  variants: function, method
 
 - func: floor(Tensor self) -> Tensor
   variants: function, method
@@ -887,8 +896,14 @@
 
 - func: ger(Tensor self, Tensor vec2) -> Tensor
   variants: function, method
+  dispatch:
+    CPU: legacy::cpu::_th_ger
+    CUDA: legacy::cuda::_th_ger
 
 - func: ger(Tensor self, Tensor vec2, *, Tensor(a!) out) -> Tensor(a!)
+  dispatch:
+    CPU: legacy::cpu::_th_ger_out
+    CUDA: legacy::cuda::_th_ger_out
 
 - func: group_norm(Tensor input, int num_groups, Tensor? weight=None, Tensor? bias=None, float eps=1e-05, bool cudnn_enabled=True) -> Tensor
 
@@ -1130,7 +1145,7 @@
 - func: max(Tensor self, int dim, bool keepdim=False) -> (Tensor values, Tensor indices)
   variants: function, method
 
-- func: max(Tensor self, int dim, bool keepdim=False, *, Tensor(a!) max, Tensor(b!) max_indices) -> (Tensor(a!) values, Tensor(b!) indices)
+- func: max(Tensor self, int dim, bool keepdim=False, *, Tensor(a!) max, Tensor(b!) max_values) -> (Tensor(a!) values, Tensor(b!) indices)
 
 - func: max_values(Tensor self, int[1] dim, bool keepdim=False) -> Tensor
   variants: function, method
@@ -1256,8 +1271,18 @@
 
 - func: mm(Tensor self, Tensor mat2) -> Tensor
   variants: function, method
+  dispatch:
+    CPU: legacy::cpu::_th_mm
+    CUDA: legacy::cuda::_th_mm
+    SparseCPU: _sparse_mm
+    SparseCUDA: _sparse_mm
 
 - func: mm(Tensor self, Tensor mat2, *, Tensor(a!) out) -> Tensor(a!)
+  dispatch:
+    CPU: legacy::cpu::_th_mm_out
+    CUDA: legacy::cuda::_th_mm_out
+    SparseCPU: _sparse_mm_out
+    SparseCUDA: _sparse_mm_out
 
 - func: _sparse_mm(Tensor sparse, Tensor dense) -> Tensor
 
@@ -1283,8 +1308,14 @@
 
 - func: mv(Tensor self, Tensor vec) -> Tensor
   variants: function, method
+  dispatch:
+    CPU: legacy::cpu::_th_mv
+    CUDA: legacy::cuda::_th_mv
 
 - func: mv(Tensor self, Tensor vec, *, Tensor(a!) out) -> Tensor(a!)
+  dispatch:
+    CPU: legacy::cpu::_th_mv_out
+    CUDA: legacy::cuda::_th_mv_out
 
 - func: mvlgamma(Tensor self, int p) -> Tensor
   variants: function, method
@@ -2121,8 +2152,8 @@
 - func: clone(Tensor self) -> Tensor
   variants: function, method
   dispatch:
-    CPU: clone_cpu
-    CUDA: clone_cuda
+    CPU: legacy::cpu::_th_clone
+    CUDA: legacy::cuda::_th_clone
     SparseCPU: clone_sparse
     SparseCUDA: clone_sparse
     MkldnnCPU: mkldnn_clone
@@ -2130,31 +2161,31 @@
 - func: resize_as_(Tensor(a!) self, Tensor the_template) -> Tensor(a!)
   variants: function, method
   dispatch:
-    CPU: resize_as__cpu
-    CUDA: resize_as__cuda
+    CPU: legacy::cpu::_th_resize_as_
+    CUDA: legacy::cuda::_th_resize_as_
     SparseCPU: resize_as_sparse_
     SparseCUDA: resize_as_sparse_
 
 - func: pow(Tensor self, Scalar exponent, *, Tensor(a!) out) -> Tensor(a!)
   dispatch:
-    CPU: pow_out_cpu
-    CUDA: pow_out_cuda
+    CPU: legacy::cpu::_th_pow_out
+    CUDA: legacy::cuda::_th_pow_out
     SparseCPU: pow_out_sparse_scalar
     SparseCUDA: pow_out_sparse_scalar
 
 - func: pow(Tensor self, Scalar exponent) -> Tensor
   variants: function, method
   dispatch:
-    CPU: pow_cpu
-    CUDA: pow_cuda
+    CPU: legacy::cpu::_th_pow
+    CUDA: legacy::cuda::_th_pow
     SparseCPU: pow_sparse_scalar
     SparseCUDA: pow_sparse_scalar
 
 - func: zero_(Tensor(a!) self) -> Tensor(a!)
   variants: method, function
   dispatch:
-    CPU: zero__cpu
-    CUDA: zero__cuda
+    CPU: legacy::cpu::_th_zero_
+    CUDA: legacy::cuda::_th_zero_
     SparseCPU: zero_sparse_
     SparseCUDA: zero_sparse_
 
@@ -2670,56 +2701,38 @@
   device_guard: False
 
 - func: set_(Tensor(a!) self, Storage source) -> Tensor(a!)
-  cpu_half: True
-  cpu_bool: True
-  cuda_bool: True
-  variants: method
-  device_guard: False
-  dispatch:
-    CPU: set__cpu
-    CUDA: set__cuda
+  variants: method
+  device_guard: False
+  dispatch:
+    CPU: legacy::cpu::_th_set_
+    CUDA: legacy::cuda::_th_set_
 
 - func: set_(Tensor(a!) self, Storage source, int storage_offset, int[] size, int[] stride=[]) -> Tensor(a!)
-  cpu_half: True
-  cpu_bool: True
-  cuda_bool: True
-  variants: method
-  device_guard: False
-  dispatch:
-    CPU: set__cpu
-    CUDA: set__cuda
+  variants: method
+  device_guard: False
+  dispatch:
+    CPU: legacy::cpu::_th_set_
+    CUDA: legacy::cuda::_th_set_
 
 - func: set_(Tensor(a!) self, Tensor source) -> Tensor(a!)
-  cpu_half: True
-  cpu_bool: True
-  cuda_bool: True
-  variants: method
-  device_guard: False
-  dispatch:
-    CPU: set__cpu
-    CUDA: set__cuda
+  variants: method
+  device_guard: False
+  dispatch:
+    CPU: legacy::cpu::_th_set_
+    CUDA: legacy::cuda::_th_set_
 
 - func: set_(Tensor(a!) self) -> Tensor(a!)
-  cpu_half: True
-  cpu_bool: True
-  cuda_bool: True
-  variants: method
-  dispatch:
-    CPU: set__cpu
-    CUDA: set__cuda
+  variants: method
+  dispatch:
+    CPU: legacy::cpu::_th_set_
+    CUDA: legacy::cuda::_th_set_
 
 - func: is_set_to(Tensor self, Tensor tensor) -> bool
   variants: method
-<<<<<<< HEAD
-  cpu_half: True
-  cpu_bool: True
-  cuda_bool: True
-=======
->>>>>>> 519cd861
-  device_guard: False
-  dispatch:
-    CPU: is_set_to_cpu
-    CUDA: is_set_to_cuda
+  device_guard: False
+  dispatch:
+    CPU: legacy::cpu::_th_is_set_to
+    CUDA: legacy::cuda::_th_is_set_to
 
 - func: masked_fill_(Tensor(a!) self, Tensor mask, Scalar value) -> Tensor(a!)
   variants: method
@@ -2752,21 +2765,21 @@
   variants: method
   device_guard: False
   dispatch:
-    CPU: view_cpu
-    CUDA: view_cuda
+    CPU: legacy::cpu::_th_view
+    CUDA: legacy::cuda::_th_view
     MkldnnCPU: mkldnn_view
 
 - func: put_(Tensor(a!) self, Tensor index, Tensor source, bool accumulate=False) -> Tensor(a!)
   variants: method
   dispatch:
-    CPU: put__cpu
-    CUDA: put__cuda
+    CPU: legacy::cpu::_th_put_
+    CUDA: legacy::cuda::_th_put_
 
 - func: index_add_(Tensor(a!) self, int dim, Tensor index, Tensor source) -> Tensor(a!)
   variants: method
   dispatch:
-    CPU: index_add__cpu
-    CUDA: index_add__cuda
+    CPU: legacy::cpu::_th_index_add_
+    CUDA: legacy::cuda::_th_index_add_
 
 - func: index_add(Tensor self, int dim, Tensor index, Tensor source) -> Tensor
   variants: function, method
@@ -2774,8 +2787,8 @@
 - func: index_fill_(Tensor(a!) self, int dim, Tensor index, Scalar value) -> Tensor(a!)
   variants: method
   dispatch:
-    CPU: index_fill__cpu
-    CUDA: index_fill__cuda
+    CPU: legacy::cpu::_th_index_fill_
+    CUDA: legacy::cuda::_th_index_fill_
 
 - func: index_fill(Tensor self, int dim, Tensor index, Scalar value) -> Tensor
   variants: function, method
@@ -2783,8 +2796,8 @@
 - func: index_fill_(Tensor(a!) self, int dim, Tensor index, Tensor value) -> Tensor(a!)
   variants: method
   dispatch:
-    CPU: index_fill__cpu
-    CUDA: index_fill__cuda
+    CPU: legacy::cpu::_th_index_fill_
+    CUDA: legacy::cuda::_th_index_fill_
 
 - func: index_fill(Tensor self, int dim, Tensor index, Tensor value) -> Tensor
   variants: function, method
@@ -2792,8 +2805,8 @@
 - func: scatter_(Tensor(a!) self, int dim, Tensor index, Tensor src) -> Tensor(a!)
   variants: method
   dispatch:
-    CPU: scatter__cpu
-    CUDA: scatter__cuda
+    CPU: legacy::cpu::_th_scatter_
+    CUDA: legacy::cuda::_th_scatter_
 
 - func: scatter(Tensor self, int dim, Tensor index, Tensor src) -> Tensor
   variants: function, method
@@ -2801,8 +2814,8 @@
 - func: scatter_(Tensor(a!) self, int dim, Tensor index, Scalar value) -> Tensor(a!)
   variants: method
   dispatch:
-    CPU: scatter__cpu
-    CUDA: scatter__cuda
+    CPU: legacy::cpu::_th_scatter_
+    CUDA: legacy::cuda::_th_scatter_
 
 - func: scatter(Tensor self, int dim, Tensor index, Scalar value) -> Tensor
   variants: function, method
@@ -2810,239 +2823,215 @@
 - func: scatter_add_(Tensor(a!) self, int dim, Tensor index, Tensor src) -> Tensor(a!)
   variants: method
   dispatch:
-    CPU: scatter_add__cpu
-    CUDA: scatter_add__cuda
+    CPU: legacy::cpu::_th_scatter_add_
+    CUDA: legacy::cuda::_th_scatter_add_
 
 - func: scatter_add(Tensor self, int dim, Tensor index, Tensor src) -> Tensor
   variants: function, method
 
 - func: lt_(Tensor(a!) self, Scalar other) -> Tensor(a!)
-  cpu_bool: True
-  cuda_bool: True
-  variants: method
-  dispatch:
-    CPU: lt__cpu
-    CUDA: lt__cuda
+  variants: method
+  dispatch:
+    CPU: legacy::cpu::_th_lt_
+    CUDA: legacy::cuda::_th_lt_
 
 - func: lt_(Tensor(a!) self, Tensor other) -> Tensor(a!)
-  cpu_bool: True
-  cuda_bool: True
-  variants: method
-  dispatch:
-    CPU: lt__cpu
-    CUDA: lt__cuda
+  variants: method
+  dispatch:
+    CPU: legacy::cpu::_th_lt_
+    CUDA: legacy::cuda::_th_lt_
 
 - func: gt_(Tensor(a!) self, Scalar other) -> Tensor(a!)
-  cpu_bool: True
-  cuda_bool: True
-  variants: method
-  dispatch:
-    CPU: gt__cpu
-    CUDA: gt__cuda
+  variants: method
+  dispatch:
+    CPU: legacy::cpu::_th_gt_
+    CUDA: legacy::cuda::_th_gt_
 
 - func: gt_(Tensor(a!) self, Tensor other) -> Tensor(a!)
-  cpu_bool: True
-  cuda_bool: True
-  variants: method
-  dispatch:
-    CPU: gt__cpu
-    CUDA: gt__cuda
+  variants: method
+  dispatch:
+    CPU: legacy::cpu::_th_gt_
+    CUDA: legacy::cuda::_th_gt_
 
 - func: le_(Tensor(a!) self, Scalar other) -> Tensor(a!)
-  cpu_bool: True
-  cuda_bool: True
-  variants: method
-  dispatch:
-    CPU: le__cpu
-    CUDA: le__cuda
+  variants: method
+  dispatch:
+    CPU: legacy::cpu::_th_le_
+    CUDA: legacy::cuda::_th_le_
 
 - func: le_(Tensor(a!) self, Tensor other) -> Tensor(a!)
-  cpu_bool: True
-  cuda_bool: True
-  variants: method
-  dispatch:
-    CPU: le__cpu
-    CUDA: le__cuda
+  variants: method
+  dispatch:
+    CPU: legacy::cpu::_th_le_
+    CUDA: legacy::cuda::_th_le_
 
 - func: ge_(Tensor(a!) self, Scalar other) -> Tensor(a!)
-  cpu_bool: True
-  cuda_bool: True
-  variants: method
-  dispatch:
-    CPU: ge__cpu
-    CUDA: ge__cuda
+  variants: method
+  dispatch:
+    CPU: legacy::cpu::_th_ge_
+    CUDA: legacy::cuda::_th_ge_
 
 - func: ge_(Tensor(a!) self, Tensor other) -> Tensor(a!)
-  cpu_bool: True
-  cuda_bool: True
-  variants: method
-  dispatch:
-    CPU: ge__cpu
-    CUDA: ge__cuda
+  variants: method
+  dispatch:
+    CPU: legacy::cpu::_th_ge_
+    CUDA: legacy::cuda::_th_ge_
 
 - func: eq_(Tensor(a!) self, Scalar other) -> Tensor(a!)
-  cpu_bool: True
-  cuda_bool: True
-  variants: method
-  dispatch:
-    CPU: eq__cpu
-    CUDA: eq__cuda
+  variants: method
+  dispatch:
+    CPU: legacy::cpu::_th_eq_
+    CUDA: legacy::cuda::_th_eq_
 
 - func: eq_(Tensor(a!) self, Tensor other) -> Tensor(a!)
-  cpu_bool: True
-  cuda_bool: True
-  variants: method
-  dispatch:
-    CPU: eq__cpu
-    CUDA: eq__cuda
+  variants: method
+  dispatch:
+    CPU: legacy::cpu::_th_eq_
+    CUDA: legacy::cuda::_th_eq_
 
 - func: ne_(Tensor(a!) self, Scalar other) -> Tensor(a!)
-  cpu_bool: True
-  cuda_bool: True
-  variants: method
-  dispatch:
-    CPU: ne__cpu
-    CUDA: ne__cuda
+  variants: method
+  dispatch:
+    CPU: legacy::cpu::_th_ne_
+    CUDA: legacy::cuda::_th_ne_
 
 - func: ne_(Tensor(a!) self, Tensor other) -> Tensor(a!)
-  cpu_bool: True
-  cuda_bool: True
-  variants: method
-  dispatch:
-    CPU: ne__cpu
-    CUDA: ne__cuda
+  variants: method
+  dispatch:
+    CPU: legacy::cpu::_th_ne_
+    CUDA: legacy::cuda::_th_ne_
 
 - func: __and__(Tensor self, Scalar other) -> Tensor
   variants: method, function
   dispatch:
-    CPU: __and___cpu
-    CUDA: __and___cuda
+    CPU: legacy::cpu::_th_and
+    CUDA: legacy::cuda::_th_and
 
 - func: __and__(Tensor self, Tensor other) -> Tensor
   variants: method, function
   dispatch:
-    CPU: __and___cpu
-    CUDA: __and___cuda
+    CPU: legacy::cpu::_th_and
+    CUDA: legacy::cuda::_th_and
 
 - func: __iand__(Tensor(a!) self, Scalar other) -> Tensor(a!)
   variants: method
   dispatch:
-    CPU: __iand___cpu
-    CUDA: __iand___cuda
+    CPU: legacy::cpu::_th_iand_
+    CUDA: legacy::cuda::_th_iand_
 
 - func: __iand__(Tensor(a!) self, Tensor other) -> Tensor(a!)
   variants: method
   dispatch:
-    CPU: __iand___cpu
-    CUDA: __iand___cuda
+    CPU: legacy::cpu::_th_iand_
+    CUDA: legacy::cuda::_th_iand_
 
 - func: __or__(Tensor self, Scalar other) -> Tensor
   variants: method, function
   dispatch:
-    CPU: __or___cpu
-    CUDA: __or___cuda
+    CPU: legacy::cpu::_th_or
+    CUDA: legacy::cuda::_th_or
 
 - func: __or__(Tensor self, Tensor other) -> Tensor
   variants: method, function
   dispatch:
-    CPU: __or___cpu
-    CUDA: __or___cuda
+    CPU: legacy::cpu::_th_or
+    CUDA: legacy::cuda::_th_or
 
 - func: __ior__(Tensor(a!) self, Scalar other) -> Tensor(a!)
   variants: method
   dispatch:
-    CPU: __ior___cpu
-    CUDA: __ior___cuda
+    CPU: legacy::cpu::_th_ior_
+    CUDA: legacy::cuda::_th_ior_
 
 - func: __ior__(Tensor(a!) self, Tensor other) -> Tensor(a!)
   variants: method
   dispatch:
-    CPU: __ior___cpu
-    CUDA: __ior___cuda
+    CPU: legacy::cpu::_th_ior_
+    CUDA: legacy::cuda::_th_ior_
 
 - func: __xor__(Tensor self, Scalar other) -> Tensor
   variants: method, function
   dispatch:
-    CPU: __xor___cpu
-    CUDA: __xor___cuda
+    CPU: legacy::cpu::_th_xor
+    CUDA: legacy::cuda::_th_xor
 
 - func: __xor__(Tensor self, Tensor other) -> Tensor
   variants: method, function
   dispatch:
-    CPU: __xor___cpu
-    CUDA: __xor___cuda
+    CPU: legacy::cpu::_th_xor
+    CUDA: legacy::cuda::_th_xor
 
 - func: __ixor__(Tensor(a!) self, Scalar other) -> Tensor(a!)
   variants: method
   dispatch:
-    CPU: __ixor___cpu
-    CUDA: __ixor___cuda
+    CPU: legacy::cpu::_th_ixor_
+    CUDA: legacy::cuda::_th_ixor_
 
 - func: __ixor__(Tensor(a!) self, Tensor other) -> Tensor(a!)
   variants: method
   dispatch:
-    CPU: __ixor___cpu
-    CUDA: __ixor___cuda
+    CPU: legacy::cpu::_th_ixor_
+    CUDA: legacy::cuda::_th_ixor_
 
 - func: __lshift__(Tensor self, Scalar other) -> Tensor
   variants: method, function
   dispatch:
-    CPU: __lshift___cpu
-    CUDA: __lshift___cuda
+    CPU: legacy::cpu::_th_lshift
+    CUDA: legacy::cuda::_th_lshift
 
 - func: __lshift__(Tensor self, Tensor other) -> Tensor
   variants: method, function
   dispatch:
-    CPU: __lshift___cpu
-    CUDA: __lshift___cuda
+    CPU: legacy::cpu::_th_lshift
+    CUDA: legacy::cuda::_th_lshift
 
 - func: __ilshift__(Tensor(a!) self, Scalar other) -> Tensor(a!)
   variants: method
   dispatch:
-    CPU: __ilshift___cpu
-    CUDA: __ilshift___cuda
+    CPU: legacy::cpu::_th_ilshift_
+    CUDA: legacy::cuda::_th_ilshift_
 
 - func: __ilshift__(Tensor(a!) self, Tensor other) -> Tensor(a!)
   variants: method
   dispatch:
-    CPU: __ilshift___cpu
-    CUDA: __ilshift___cuda
+    CPU: legacy::cpu::_th_ilshift_
+    CUDA: legacy::cuda::_th_ilshift_
 
 - func: __rshift__(Tensor self, Scalar other) -> Tensor
   variants: method, function
   dispatch:
-    CPU: __rshift___cpu
-    CUDA: __rshift___cuda
+    CPU: legacy::cpu::_th_rshift
+    CUDA: legacy::cuda::_th_rshift
 
 - func: __rshift__(Tensor self, Tensor other) -> Tensor
   variants: method, function
   dispatch:
-    CPU: __rshift___cpu
-    CUDA: __rshift___cuda
+    CPU: legacy::cpu::_th_rshift
+    CUDA: legacy::cuda::_th_rshift
 
 - func: __irshift__(Tensor(a!) self, Scalar other) -> Tensor(a!)
   variants: method
   dispatch:
-    CPU: __irshift___cpu
-    CUDA: __irshift___cuda
+    CPU: legacy::cpu::_th_irshift_
+    CUDA: legacy::cuda::_th_irshift_
 
 - func: __irshift__(Tensor(a!) self, Tensor other) -> Tensor(a!)
   variants: method
   dispatch:
-    CPU: __irshift___cpu
-    CUDA: __irshift___cuda
+    CPU: legacy::cpu::_th_ilshift_
+    CUDA: legacy::cuda::_th_ilshift_
 
 - func: lgamma_(Tensor(a!) self) -> Tensor(a!)
   variants: method
   dispatch:
-    CPU: lgamma__cpu
-    CUDA: lgamma__cuda
+    CPU: legacy::cpu::_th_lgamma_
+    CUDA: legacy::cuda::_th_lgamma_
 
 - func: atan2_(Tensor(a!) self, Tensor other) -> Tensor(a!)
   variants: method
   dispatch:
-    CPU: atan2__cpu
-    CUDA: atan2__cuda
+    CPU: legacy::cpu::_th_atan2_
+    CUDA: legacy::cuda::_th_atan2_
 
 - func: tril_(Tensor(a!) self, int diagonal=0) -> Tensor(a!)
   variants: method
@@ -3059,38 +3048,38 @@
 - func: digamma_(Tensor(a!) self) -> Tensor(a!)
   variants: method
   dispatch:
-    CPU: digamma__cpu
-    CUDA: digamma__cuda
+    CPU: legacy::cpu::_th_digamma_
+    CUDA: legacy::cuda::_th_digamma_
 
 - func: polygamma_(Tensor(a!) self, int n) -> Tensor(a!)
   variants: method
   dispatch:
-    CPU: polygamma__cpu
-    CUDA: polygamma__cuda
+    CPU: legacy::cpu::_th_polygamma_
+    CUDA: legacy::cuda::_th_polygamma_
 
 - func: erfinv_(Tensor(a!) self) -> Tensor(a!)
   variants: method
   dispatch:
-    CPU: erfinv__cpu
-    CUDA: erfinv__cuda
+    CPU: legacy::cpu::_th_erfinv_
+    CUDA: legacy::cuda::_th_erfinv_
 
 - func: renorm_(Tensor(a!) self, Scalar p, int dim, Scalar maxnorm) -> Tensor(a!)
   variants: method
   dispatch:
-    CPU: renorm__cpu
-    CUDA: renorm__cuda
+    CPU: legacy::cpu::_th_renorm_
+    CUDA: legacy::cuda::_th_renorm_
 
 - func: pow_(Tensor(a!) self, Scalar exponent) -> Tensor(a!)
   variants: method
   dispatch:
-    CPU: pow__cpu
-    CUDA: pow__cuda
+    CPU: legacy::cpu::_th_pow_
+    CUDA: legacy::cuda::_th_pow_
 
 - func: pow_(Tensor(a!) self, Tensor exponent) -> Tensor(a!)
   variants: method
   dispatch:
-    CPU: pow__cpu
-    CUDA: pow__cuda
+    CPU: legacy::cpu::_th_pow_
+    CUDA: legacy::cuda::_th_pow_
 
 - func: lerp_(Tensor(a!) self, Tensor end, Scalar weight) -> Tensor(a!)
   variants: method
@@ -3107,134 +3096,128 @@
 - func: sign_(Tensor(a!) self) -> Tensor(a!)
   variants: method
   dispatch:
-    CPU: sign__cpu
-    CUDA: sign__cuda
+    CPU: legacy::cpu::_th_sign_
+    CUDA: legacy::cuda::_th_sign_
 
 - func: fmod_(Tensor(a!) self, Scalar other) -> Tensor(a!)
   variants: method
   dispatch:
-    CPU: fmod__cpu
-    CUDA: fmod__cuda
+    CPU: legacy::cpu::_th_fmod_
+    CUDA: legacy::cuda::_th_fmod_
 
 - func: fmod_(Tensor(a!) self, Tensor other) -> Tensor(a!)
   variants: method
   dispatch:
-    CPU: fmod__cpu
-    CUDA: fmod__cuda
+    CPU: legacy::cpu::_th_fmod_
+    CUDA: legacy::cuda::_th_fmod_
 
 - func: remainder_(Tensor(a!) self, Scalar other) -> Tensor(a!)
   variants: method
   dispatch:
-    CPU: remainder__cpu
-    CUDA: remainder__cuda
+    CPU: legacy::cpu::_th_remainder_
+    CUDA: legacy::cuda::_th_remainder_
 
 - func: remainder_(Tensor(a!) self, Tensor other) -> Tensor(a!)
   variants: method
   dispatch:
-    CPU: remainder__cpu
-    CUDA: remainder__cuda
+    CPU: legacy::cpu::_th_remainder_
+    CUDA: legacy::cuda::_th_remainder_
 
 - func: addbmm_(Tensor(a!) self, Tensor batch1, Tensor batch2, *, Scalar beta=1, Scalar alpha=1) -> Tensor(a!)
   variants: method
   dispatch:
-    CPU: addbmm__cpu
-    CUDA: addbmm__cuda
+    CPU: legacy::cpu::_th_addbmm_
+    CUDA: legacy::cuda::_th_addbmm_
 
 - func: addbmm(Tensor self, Tensor batch1, Tensor batch2, *, Scalar beta=1, Scalar alpha=1, Tensor(a!) out) -> Tensor(a!)
   dispatch:
-    CPU: addbmm_out_cpu
-    CUDA: addbmm_out_cuda
+    CPU: legacy::cpu::_th_addbmm_out
+    CUDA: legacy::cuda::_th_addbmm_out
 
 - func: addbmm(Tensor self, Tensor batch1, Tensor batch2, *, Scalar beta=1, Scalar alpha=1) -> Tensor
   variants: method, function
   dispatch:
-    CPU: addbmm_cpu
-    CUDA: addbmm_cuda
+    CPU: legacy::cpu::_th_addbmm
+    CUDA: legacy::cuda::_th_addbmm
 
 - func: addcmul_(Tensor(a!) self, Tensor tensor1, Tensor tensor2, *, Scalar value=1) -> Tensor(a!)
   variants: method
   dispatch:
-    CPU: addcmul__cpu
-    CUDA: addcmul__cuda
+    CPU: legacy::cpu::_th_addcmul_
+    CUDA: legacy::cuda::_th_addcmul_
 
 - func: addcdiv_(Tensor(a!) self, Tensor tensor1, Tensor tensor2, *, Scalar value=1) -> Tensor(a!)
   variants: method
   dispatch:
-    CPU: addcdiv__cpu
-    CUDA: addcdiv__cuda
+    CPU: legacy::cpu::_th_addcdiv_
+    CUDA: legacy::cuda::_th_addcdiv_
 
 - func: random_(Tensor(a!) self, int from, int to, *, Generator? generator=None) -> Tensor(a!)
-  cpu_bool: True
-  cuda_bool: True
-  variants: method
-  dispatch:
-    CPU: random__cpu
-    CUDA: random__cuda
+  variants: method
+  dispatch:
+    CPU: legacy::cpu::_th_random_
+    CUDA: legacy::cuda::_th_random_
 
 - func: random_(Tensor(a!) self, int to, *, Generator? generator=None) -> Tensor(a!)
-  cpu_bool: True
-  cuda_bool: True
-  variants: method
-  dispatch:
-    CPU: random__cpu
-    CUDA: random__cuda
+  variants: method
+  dispatch:
+    CPU: legacy::cpu::_th_random_
+    CUDA: legacy::cuda::_th_random_
 
 - func: random_(Tensor(a!) self, *, Generator? generator=None) -> Tensor(a!)
-  cpu_bool: True
-  cuda_bool: True
-  variants: method
-  dispatch:
-    CPU: random__cpu
-    CUDA: random__cuda
+  variants: method
+  dispatch:
+    CPU: legacy::cpu::_th_random_
+    CUDA: legacy::cuda::_th_random_
 
 - func: uniform_(Tensor(a!) self, float from=0, float to=1, *, Generator? generator=None) -> Tensor(a!)
   variants: method
   dispatch:
-    CPU: uniform_cpu_
+    CPU: legacy::cpu::_th_uniform_
     CUDA: uniform_cuda_
 
 - func: normal_(Tensor(a!) self, float mean=0, float std=1, *, Generator? generator=None) -> Tensor(a!)
   variants: method
   dispatch:
-    CPU: normal__cpu
-    CUDA: normal__cuda
+    CPU: legacy::cpu::_th_normal_
+    CUDA: legacy::cuda::_th_normal_
 
 - func: cauchy_(Tensor(a!) self, float median=0, float sigma=1, *, Generator? generator=None) -> Tensor(a!)
   variants: method
   dispatch:
-    CPU: cauchy__cpu
-    CUDA: cauchy__cuda
+    CPU: legacy::cpu::_th_cauchy_
+    CUDA: legacy::cuda::_th_cauchy_
 
 - func: log_normal_(Tensor(a!) self, float mean=1, float std=2, *, Generator? generator=None) -> Tensor(a!)
   variants: method
   dispatch:
-    CPU: log_normal__cpu
-    CUDA: log_normal__cuda
+    CPU: legacy::cpu::_th_log_normal_
+    CUDA: legacy::cuda::_th_log_normal_
 
 - func: exponential_(Tensor(a!) self, float lambd=1, *, Generator? generator=None) -> Tensor(a!)
   variants: method
   dispatch:
-    CPU: exponential__cpu
-    CUDA: exponential__cuda
+    CPU: legacy::cpu::_th_exponential_
+    CUDA: legacy::cuda::_th_exponential_
 
 - func: geometric_(Tensor(a!) self, float p, *, Generator? generator=None) -> Tensor(a!)
   variants: method
   dispatch:
-    CPU: geometric__cpu
-    CUDA: geometric__cuda
+    CPU: legacy::cpu::_th_geometric_
+    CUDA: legacy::cuda::_th_geometric_
 
 # wrappers for TH functions
 
 - func: diag(Tensor self, int diagonal=0, *, Tensor(a!) out) -> Tensor(a!)
   dispatch:
-    CPU: diag_out_cpu
-    CUDA: diag_out_cuda
+    CPU: legacy::cpu::_th_diag_out
+    CUDA: legacy::cuda::_th_diag_out
 
 - func: diag(Tensor self, int diagonal=0) -> Tensor
   variants: method, function
   dispatch:
-    CPU: diag_cpu
-    CUDA: diag_cuda
+    CPU: legacy::cpu::_th_diag
+    CUDA: legacy::cuda::_th_diag
 
 - func: cross(Tensor self, Tensor other, int? dim=None, *, Tensor(a!) out) -> Tensor(a!)
 
@@ -3270,215 +3253,167 @@
 - func: trace(Tensor self) -> Tensor
   variants: method, function
   dispatch:
-    CPU: trace_cpu
-    CUDA: trace_cuda
+    CPU: legacy::cpu::_th_trace
+    CUDA: legacy::cuda::_th_trace
 
 - func: ne(Tensor self, Scalar other, *, Tensor(a!) out) -> Tensor(a!)
-  cpu_bool: True
-  cuda_bool: True
-  dispatch:
-    CPU: ne_out_cpu
-    CUDA: ne_out_cuda
+  dispatch:
+    CPU: legacy::cpu::_th_ne_out
+    CUDA: legacy::cuda::_th_ne_out
 
 - func: ne(Tensor self, Scalar other) -> Tensor
-  cpu_bool: True
-  cuda_bool: True
-  variants: method, function
-  dispatch:
-    CPU: ne_cpu
-    CUDA: ne_cuda
+  variants: method, function
+  dispatch:
+    CPU: legacy::cpu::_th_ne
+    CUDA: legacy::cuda::_th_ne
 
 - func: ne(Tensor self, Tensor other, *, Tensor(a!) out) -> Tensor(a!)
-  cpu_bool: True
-  cuda_bool: True
-  dispatch:
-    CPU: ne_out_cpu
-    CUDA: ne_out_cuda
+  dispatch:
+    CPU: legacy::cpu::_th_ne_out
+    CUDA: legacy::cuda::_th_ne_out
 
 - func: ne(Tensor self, Tensor other) -> Tensor
-  cpu_bool: True
-  cuda_bool: True
-  variants: method, function
-  dispatch:
-    CPU: ne_cpu
-    CUDA: ne_cuda
+  variants: method, function
+  dispatch:
+    CPU: legacy::cpu::_th_ne
+    CUDA: legacy::cuda::_th_ne
 
 - func: eq(Tensor self, Scalar other, *, Tensor(a!) out) -> Tensor(a!)
-  cpu_bool: True
-  cuda_bool: True
-  dispatch:
-    CPU: eq_out_cpu
-    CUDA: eq_out_cuda
+  dispatch:
+    CPU: legacy::cpu::_th_eq_out
+    CUDA: legacy::cuda::_th_eq_out
 
 - func: eq(Tensor self, Scalar other) -> Tensor
-  cpu_bool: True
-  cuda_bool: True
-  variants: method, function
-  dispatch:
-    CPU: eq_cpu
-    CUDA: eq_cuda
+  variants: method, function
+  dispatch:
+    CPU: legacy::cpu::_th_eq
+    CUDA: legacy::cuda::_th_eq
 
 - func: eq(Tensor self, Tensor other, *, Tensor(a!) out) -> Tensor(a!)
-  cpu_bool: True
-  cuda_bool: True
-  dispatch:
-    CPU: eq_out_cpu
-    CUDA: eq_out_cuda
+  dispatch:
+    CPU: legacy::cpu::_th_eq_out
+    CUDA: legacy::cuda::_th_eq_out
 
 - func: eq(Tensor self, Tensor other) -> Tensor
-  cpu_bool: True
-  cuda_bool: True
-  variants: method, function
-  dispatch:
-    CPU: eq_cpu
-    CUDA: eq_cuda
+  variants: method, function
+  dispatch:
+    CPU: legacy::cpu::_th_eq
+    CUDA: legacy::cuda::_th_eq
 
 - func: ge(Tensor self, Scalar other, *, Tensor(a!) out) -> Tensor(a!)
-  cpu_bool: True
-  cuda_bool: True
-  dispatch:
-    CPU: ge_out_cpu
-    CUDA: ge_out_cuda
+  dispatch:
+    CPU: legacy::cpu::_th_ge_out
+    CUDA: legacy::cuda::_th_ge_out
 
 - func: ge(Tensor self, Scalar other) -> Tensor
-  cpu_bool: True
-  cuda_bool: True
-  variants: method, function
-  dispatch:
-    CPU: ge_cpu
-    CUDA: ge_cuda
+  variants: method, function
+  dispatch:
+    CPU: legacy::cpu::_th_ge
+    CUDA: legacy::cuda::_th_ge
 
 - func: ge(Tensor self, Tensor other, *, Tensor(a!) out) -> Tensor(a!)
-  cpu_bool: True
-  cuda_bool: True
-  dispatch:
-    CPU: ge_out_cpu
-    CUDA: ge_out_cuda
+  dispatch:
+    CPU: legacy::cpu::_th_ge_out
+    CUDA: legacy::cuda::_th_ge_out
 
 - func: ge(Tensor self, Tensor other) -> Tensor
-  cpu_bool: True
-  cuda_bool: True
-  variants: method, function
-  dispatch:
-    CPU: ge_cpu
-    CUDA: ge_cuda
+  variants: method, function
+  dispatch:
+    CPU: legacy::cpu::_th_ge
+    CUDA: legacy::cuda::_th_ge
 
 - func: le(Tensor self, Scalar other, *, Tensor(a!) out) -> Tensor(a!)
-  cpu_bool: True
-  cuda_bool: True
-  dispatch:
-    CPU: le_out_cpu
-    CUDA: le_out_cuda
+  dispatch:
+    CPU: legacy::cpu::_th_le_out
+    CUDA: legacy::cuda::_th_le_out
 
 - func: le(Tensor self, Scalar other) -> Tensor
-  cpu_bool: True
-  cuda_bool: True
-  variants: method, function
-  dispatch:
-    CPU: le_cpu
-    CUDA: le_cuda
+  variants: method, function
+  dispatch:
+    CPU: legacy::cpu::_th_le
+    CUDA: legacy::cuda::_th_le
 
 - func: le(Tensor self, Tensor other, *, Tensor(a!) out) -> Tensor(a!)
-  cpu_bool: True
-  cuda_bool: True
-  dispatch:
-    CPU: le_out_cpu
-    CUDA: le_out_cuda
+  dispatch:
+    CPU: legacy::cpu::_th_le_out
+    CUDA: legacy::cuda::_th_le_out
 
 - func: le(Tensor self, Tensor other) -> Tensor
-  cpu_bool: True
-  cuda_bool: True
-  variants: method, function
-  dispatch:
-    CPU: le_cpu
-    CUDA: le_cuda
+  variants: method, function
+  dispatch:
+    CPU: legacy::cpu::_th_le
+    CUDA: legacy::cuda::_th_le
 
 - func: gt(Tensor self, Scalar other, *, Tensor(a!) out) -> Tensor(a!)
-  cpu_bool: True
-  cuda_bool: True
-  dispatch:
-    CPU: gt_out_cpu
-    CUDA: gt_out_cuda
+  dispatch:
+    CPU: legacy::cpu::_th_gt_out
+    CUDA: legacy::cuda::_th_gt_out
 
 - func: gt(Tensor self, Scalar other) -> Tensor
-  cpu_bool: True
-  cuda_bool: True
-  variants: method, function
-  dispatch:
-    CPU: gt_cpu
-    CUDA: gt_cuda
+  variants: method, function
+  dispatch:
+    CPU: legacy::cpu::_th_gt
+    CUDA: legacy::cuda::_th_gt
 
 - func: gt(Tensor self, Tensor other, *, Tensor(a!) out) -> Tensor(a!)
-  cpu_bool: True
-  cuda_bool: True
-  dispatch:
-    CPU: gt_out_cpu
-    CUDA: gt_out_cuda
+  dispatch:
+    CPU: legacy::cpu::_th_gt_out
+    CUDA: legacy::cuda::_th_gt_out
 
 - func: gt(Tensor self, Tensor other) -> Tensor
-  cpu_bool: True
-  cuda_bool: True
-  variants: method, function
-  dispatch:
-    CPU: gt_cpu
-    CUDA: gt_cuda
+  variants: method, function
+  dispatch:
+    CPU: legacy::cpu::_th_gt
+    CUDA: legacy::cuda::_th_gt
 
 - func: lt(Tensor self, Scalar other, *, Tensor(a!) out) -> Tensor(a!)
-  cpu_bool: True
-  cuda_bool: True
-  dispatch:
-    CPU: lt_out_cpu
-    CUDA: lt_out_cuda
+  dispatch:
+    CPU: legacy::cpu::_th_lt_out
+    CUDA: legacy::cuda::_th_lt_out
 
 - func: lt(Tensor self, Scalar other) -> Tensor
-  cpu_bool: True
-  cuda_bool: True
-  variants: method, function
-  dispatch:
-    CPU: lt_cpu
-    CUDA: lt_cuda
+  variants: method, function
+  dispatch:
+    CPU: legacy::cpu::_th_lt
+    CUDA: legacy::cuda::_th_lt
 
 - func: lt(Tensor self, Tensor other, *, Tensor(a!) out) -> Tensor(a!)
-  cpu_bool: True
-  cuda_bool: True
-  dispatch:
-    CPU: lt_out_cpu
-    CUDA: lt_out_cuda
+  dispatch:
+    CPU: legacy::cpu::_th_lt_out
+    CUDA: legacy::cuda::_th_lt_out
 
 - func: lt(Tensor self, Tensor other) -> Tensor
-  cpu_bool: True
-  cuda_bool: True
-  variants: method, function
-  dispatch:
-    CPU: lt_cpu
-    CUDA: lt_cuda
+  variants: method, function
+  dispatch:
+    CPU: legacy::cpu::_th_lt
+    CUDA: legacy::cuda::_th_lt
 
 - func: take(Tensor self, Tensor index, *, Tensor(a!) out) -> Tensor(a!)
   dispatch:
-    CPU: take_out_cpu
-    CUDA: take_out_cuda
+    CPU: legacy::cpu::_th_take_out
+    CUDA: legacy::cuda::_th_take_out
 
 - func: take(Tensor self, Tensor index) -> Tensor
   variants: method, function
   dispatch:
-    CPU: take_cpu
-    CUDA: take_cuda
+    CPU: legacy::cpu::_th_take
+    CUDA: legacy::cuda::_th_take
 
 - func: index_select(Tensor self, int dim, Tensor index, *, Tensor(a!) out) -> Tensor(a!)
   dispatch:
-    CPU: index_select_out_cpu
-    CUDA: index_select_out_cuda
+    CPU: legacy::cpu::_th_index_select_out
+    CUDA: legacy::cuda::_th_index_select_out
 
 - func: index_select(Tensor self, int dim, Tensor index) -> Tensor
   variants: method, function
   dispatch:
-    CPU: index_select_cpu
-    CUDA: index_select_cuda
+    CPU: legacy::cpu::_th_index_select
+    CUDA: legacy::cuda::_th_index_select
 
 - func: masked_select(Tensor self, Tensor mask, *, Tensor(a!) out) -> Tensor(a!)
   dispatch:
-    CPU: masked_select_out_cpu
-    CUDA: masked_select_out_cuda
+    CPU: legacy::cpu::_th_masked_select_out
+    CUDA: legacy::cuda::_th_masked_select_out
 
 - func: masked_select(Tensor self, Tensor mask) -> Tensor
   variants: method, function
@@ -3487,21 +3422,15 @@
     CUDA: masked_select_cuda
 
 - func: nonzero(Tensor self, *, Tensor(a!) out) -> Tensor(a!)
-  cpu_half: True
-  cpu_bool: True
-  cuda_bool: True
-  dispatch:
-    CPU: nonzero_out_cpu
-    CUDA: nonzero_out_cuda
+  dispatch:
+    CPU: legacy::cpu::_th_nonzero_out
+    CUDA: legacy::cuda::_th_nonzero_out
 
 - func: nonzero(Tensor self) -> Tensor
-  cpu_half: True
-  cpu_bool: True
-  cuda_bool: True
-  variants: method, function
-  dispatch:
-    CPU: nonzero_cpu
-    CUDA: nonzero_cuda
+  variants: method, function
+  dispatch:
+    CPU: legacy::cpu::_th_nonzero
+    CUDA: legacy::cuda::_th_nonzero
 
 - func: gather(Tensor self, int dim, Tensor index, *, bool sparse_grad=False, Tensor(a!) out) -> Tensor(a!)
   dispatch:
@@ -3518,36 +3447,36 @@
 
 - func: addcmul(Tensor self, Tensor tensor1, Tensor tensor2, *, Scalar value=1, Tensor(a!) out) -> Tensor(a!)
   dispatch:
-    CPU: addcmul_out_cpu
-    CUDA: addcmul_out_cuda
+    CPU: legacy::cpu::_th_addcmul_out
+    CUDA: legacy::cuda::_th_addcmul_out
 
 - func: addcmul(Tensor self, Tensor tensor1, Tensor tensor2, *, Scalar value=1) -> Tensor
   variants: method, function
   dispatch:
-    CPU: addcmul_cpu
-    CUDA: addcmul_cuda
+    CPU: legacy::cpu::_th_addcmul
+    CUDA: legacy::cuda::_th_addcmul
 
 - func: addcdiv(Tensor self, Tensor tensor1, Tensor tensor2, *, Scalar value=1, Tensor(a!) out) -> Tensor(a!)
   dispatch:
-    CPU: addcdiv_out_cpu
-    CUDA: addcdiv_out_cuda
+    CPU: legacy::cpu::_th_addcdiv_out
+    CUDA: legacy::cuda::_th_addcdiv_out
 
 - func: addcdiv(Tensor self, Tensor tensor1, Tensor tensor2, *, Scalar value=1) -> Tensor
   variants: method, function
   dispatch:
-    CPU: addcdiv_cpu
-    CUDA: addcdiv_cuda
+    CPU: legacy::cpu::_th_addcdiv
+    CUDA: legacy::cuda::_th_addcdiv
 
 - func: gels(Tensor self, Tensor A, *, Tensor(a!) X, Tensor(b!) qr) -> (Tensor(a!) solution, Tensor(b!) QR)
   dispatch:
-    CPU: gels_out_cpu
-    CUDA: gels_out_cuda
+    CPU: legacy::cpu::_th_gels_out
+    CUDA: legacy::cuda::_th_gels_out
 
 - func: gels(Tensor self, Tensor A) -> (Tensor solution, Tensor QR)
   variants: method, function
   dispatch:
-    CPU: gels_cpu
-    CUDA: gels_cuda
+    CPU: legacy::cpu::_th_gels
+    CUDA: legacy::cuda::_th_gels
 
 - func: triangular_solve(Tensor self, Tensor A, bool upper=True, bool transpose=False, bool unitriangular=False, *, Tensor(a!) X, Tensor(b!) M) -> (Tensor(a!) solution, Tensor(b!) cloned_coefficient)
 
@@ -3562,36 +3491,36 @@
 
 - func: symeig(Tensor self, bool eigenvectors=False, bool upper=True, *, Tensor(a!) e, Tensor(b!) V) -> (Tensor(a!) eigenvalues, Tensor(b!) eigenvectors)
   dispatch:
-    CPU: symeig_out_cpu
-    CUDA: symeig_out_cuda
+    CPU: legacy::cpu::_th_symeig_out
+    CUDA: legacy::cuda::_th_symeig_out
 
 - func: symeig(Tensor self, bool eigenvectors=False, bool upper=True) -> (Tensor eigenvalues, Tensor eigenvectors)
   variants: method, function
   dispatch:
-    CPU: symeig_cpu
-    CUDA: symeig_cuda
+    CPU: legacy::cpu::_th_symeig
+    CUDA: legacy::cuda::_th_symeig
 
 - func: eig(Tensor self, bool eigenvectors=False, *, Tensor(a!) e, Tensor(b!) v) -> (Tensor(a!) eigenvalues, Tensor(b!) eigenvectors)
   dispatch:
-    CPU: eig_out_cpu
-    CUDA: eig_out_cuda
+    CPU: legacy::cpu::_th_eig_out
+    CUDA: legacy::cuda::_th_eig_out
 
 - func: eig(Tensor self, bool eigenvectors=False) -> (Tensor eigenvalues, Tensor eigenvectors)
   variants: method, function
   dispatch:
-    CPU: eig_cpu
-    CUDA: eig_cuda
+    CPU: legacy::cpu::_th_eig
+    CUDA: legacy::cuda::_th_eig
 
 - func: svd(Tensor self, bool some=True, bool compute_uv=True, *, Tensor(a!) U, Tensor(b!) S, Tensor(c!) V) -> (Tensor(a!) U, Tensor(b!) S, Tensor(c!) V)
   dispatch:
-    CPU: svd_out_cpu
-    CUDA: svd_out_cuda
+    CPU: legacy::cpu::_th_svd_out
+    CUDA: legacy::cuda::_th_svd_out
 
 - func: svd(Tensor self, bool some=True, bool compute_uv=True) -> (Tensor U, Tensor S, Tensor V)
   variants: method, function
   dispatch:
-    CPU: svd_cpu
-    CUDA: svd_cuda
+    CPU: legacy::cpu::_th_svd
+    CUDA: legacy::cuda::_th_svd
 
 - func: cholesky(Tensor self, bool upper=False, *, Tensor(a!) out) -> Tensor(a!)
 
@@ -3628,63 +3557,63 @@
 
 - func: cholesky_inverse(Tensor self, bool upper=False, *, Tensor(a!) out) -> Tensor(a!)
   dispatch:
-    CPU: cholesky_inverse_out_cpu
-    CUDA: cholesky_inverse_out_cuda
+    CPU: legacy::cpu::_th_potri_out
+    CUDA: legacy::cuda::_th_potri_out
 
 - func: cholesky_inverse(Tensor self, bool upper=False) -> Tensor
   variants: method, function
   dispatch:
-    CPU: cholesky_inverse_cpu
-    CUDA: cholesky_inverse_cuda
+    CPU: legacy::cpu::_th_potri
+    CUDA: legacy::cuda::_th_potri
 
 - func: pstrf(Tensor self, bool upper=True, Scalar tol=-1, *, Tensor(a!) u, Tensor(b!) pivot) -> (Tensor(a!) u, Tensor(b!) pivot)
   dispatch:
-    CPU: pstrf_out_cpu
+    CPU: legacy::cpu::_th_pstrf_out
 
 - func: pstrf(Tensor self, bool upper=True, Scalar tol=-1) -> (Tensor u, Tensor pivot)
   variants: method, function
   dispatch:
-    CPU: pstrf_cpu
+    CPU: legacy::cpu::_th_pstrf
 
 - func: qr(Tensor self, *, Tensor(a!) Q, Tensor(b!) R) -> (Tensor(a!) Q, Tensor(b!) R)
   dispatch:
-    CPU: qr_out_cpu
-    CUDA: qr_out_cuda
+    CPU: legacy::cpu::_th_qr_out
+    CUDA: legacy::cuda::_th_qr_out
 
 - func: qr(Tensor self) -> (Tensor Q, Tensor R)
   variants: method, function
   dispatch:
-    CPU: qr_cpu
-    CUDA: qr_cuda
+    CPU: legacy::cpu::_th_qr
+    CUDA: legacy::cuda::_th_qr
 
 - func: geqrf(Tensor self, *, Tensor(a!) a, Tensor(b!) tau) -> (Tensor(a!) a, Tensor(b!) tau)
   dispatch:
-    CPU: geqrf_out_cpu
-    CUDA: geqrf_out_cuda
+    CPU: legacy::cpu::_th_geqrf_out
+    CUDA: legacy::cuda::_th_geqrf_out
 
 - func: geqrf(Tensor self) -> (Tensor a, Tensor tau)
   variants: method, function
   dispatch:
-    CPU: geqrf_cpu
-    CUDA: geqrf_cuda
+    CPU: legacy::cpu::_th_geqrf
+    CUDA: legacy::cuda::_th_geqrf
 
 - func: orgqr(Tensor self, Tensor input2, *, Tensor(a!) out) -> Tensor(a!)
   dispatch:
-    CPU: orgqr_out_cpu
+    CPU: legacy::cpu::_th_orgqr_out
 
 - func: orgqr(Tensor self, Tensor input2) -> Tensor
   variants: method, function
   dispatch:
-    CPU: orgqr_cpu
+    CPU: legacy::cpu::_th_orgqr
 
 - func: ormqr(Tensor self, Tensor input2, Tensor input3, bool left=True, bool transpose=False, *, Tensor(a!) out) -> Tensor(a!)
   dispatch:
-    CPU: ormqr_out_cpu
+    CPU: legacy::cpu::_th_ormqr_out
 
 - func: ormqr(Tensor self, Tensor input2, Tensor input3, bool left=True, bool transpose=False) -> Tensor
   variants: method, function
   dispatch:
-    CPU: ormqr_cpu
+    CPU: legacy::cpu::_th_ormqr
 
 - func: _lu_with_info(Tensor self, bool pivot=True, bool check_errors=True) -> (Tensor, Tensor, Tensor)
   variants: function
@@ -3694,98 +3623,98 @@
 
 - func: lu_solve(Tensor self, Tensor LU_data, Tensor LU_pivots, *, Tensor(a!) out) -> Tensor(a!)
   dispatch:
-    CPU: lu_solve_out_cpu
-    CUDA: lu_solve_out_cuda
+    CPU: legacy::cpu::_th_btrisolve_out
+    CUDA: legacy::cuda::_th_btrisolve_out
 
 - func: lu_solve(Tensor self, Tensor LU_data, Tensor LU_pivots) -> Tensor
   variants: method, function
   dispatch:
-    CPU: lu_solve_cpu
-    CUDA: lu_solve_cuda
+    CPU: legacy::cpu::_th_btrisolve
+    CUDA: legacy::cuda::_th_btrisolve
 
 - func: multinomial(Tensor self, int num_samples, bool replacement=False, *, Generator? generator=None, Tensor(a!) out) -> Tensor(a!)
   dispatch:
-    CPU: multinomial_out_cpu
-    CUDA: multinomial_out_cuda
+    CPU: legacy::cpu::_th_multinomial_out
+    CUDA: legacy::cuda::_th_multinomial_out_cuda
 
 - func: multinomial(Tensor self, int num_samples, bool replacement=False, *, Generator? generator=None) -> Tensor
   variants: method, function
   dispatch:
-    CPU: multinomial_cpu
-    CUDA: multinomial_cuda
+    CPU: legacy::cpu::_th_multinomial
+    CUDA: legacy::cuda::_th_multinomial_cuda
 
 - func: _multinomial_alias_setup(Tensor probs) -> (Tensor, Tensor)
   variants: function
   dispatch:
-    CPU: _multinomial_alias_setup_cpu
-    CUDA: _multinomial_alias_setup_cuda
+    CPU: legacy::cpu::_th_multinomial_alias_setup
+    CUDA: legacy::cuda::_th_multinomial_alias_setup
 
 - func: _multinomial_alias_draw(Tensor J, Tensor q, int num_samples, *, Generator? generator=None) -> Tensor
   variants: function
   dispatch:
-    CPU: _multinomial_alias_draw_cpu
-    CUDA: _multinomial_alias_draw_cuda
+    CPU: legacy::cpu::_th_multinomial_alias_draw
+    CUDA: legacy::cuda::_th_multinomial_alias_draw
 
 - func: lgamma(Tensor self, *, Tensor(a!) out) -> Tensor(a!)
   dispatch:
-    CPU: lgamma_out_cpu
-    CUDA: lgamma_out_cuda
+    CPU: legacy::cpu::_th_lgamma_out
+    CUDA: legacy::cuda::_th_lgamma_out
 
 - func: lgamma(Tensor self) -> Tensor
   variants: method, function
   dispatch:
-    CPU: lgamma_cpu
-    CUDA: lgamma_cuda
+    CPU: legacy::cpu::_th_lgamma
+    CUDA: legacy::cuda::_th_lgamma
 
 - func: digamma(Tensor self, *, Tensor(a!) out) -> Tensor(a!)
   dispatch:
-    CPU: digamma_out_cpu
-    CUDA: digamma_out_cuda
+    CPU: legacy::cpu::_th_digamma_out
+    CUDA: legacy::cuda::_th_digamma_out
 
 - func: digamma(Tensor self) -> Tensor
   variants: method, function
   dispatch:
-    CPU: digamma_cpu
-    CUDA: digamma_cuda
+    CPU: legacy::cpu::_th_digamma
+    CUDA: legacy::cuda::_th_digamma
 
 - func: polygamma(int n, Tensor self, *, Tensor(a!) out) -> Tensor(a!)
   dispatch:
-    CPU: polygamma_out_cpu
-    CUDA: polygamma_out_cuda
+    CPU: legacy::cpu::_th_polygamma_out
+    CUDA: legacy::cuda::_th_polygamma_out
 
 - func: polygamma(int n, Tensor self) -> Tensor
   variants: method, function
   dispatch:
-    CPU: polygamma_cpu
-    CUDA: polygamma_cuda
+    CPU: legacy::cpu::_th_polygamma
+    CUDA: legacy::cuda::_th_polygamma
 
 - func: erfinv(Tensor self, *, Tensor(a!) out) -> Tensor(a!)
   dispatch:
-    CPU: erfinv_out_cpu
-    CUDA: erfinv_out_cuda
+    CPU: legacy::cpu::_th_erfinv_out
+    CUDA: legacy::cuda::_th_erfinv_out
 
 - func: erfinv(Tensor self) -> Tensor
   variants: method, function
   dispatch:
-    CPU: erfinv_cpu
-    CUDA: erfinv_cuda
+    CPU: legacy::cpu::_th_erfinv
+    CUDA: legacy::cuda::_th_erfinv
 
 - func: dist(Tensor self, Tensor other, Scalar p=2) -> Tensor
   variants: method, function
   dispatch:
-    CPU: dist_cpu
-    CUDA: dist_cuda
+    CPU: legacy::cpu::_th_dist
+    CUDA: legacy::cuda::_th_dist
 
 - func: atan2(Tensor self, Tensor other, *, Tensor(a!) out) -> Tensor(a!)
   dispatch:
-    CPU: atan2_out_cpu
-    CUDA: atan2_out_cuda
+    CPU: legacy::cpu::_th_atan2_out
+    CUDA: legacy::cuda::_th_atan2_out
 
 - func: atan2(Tensor self, Tensor other) -> Tensor
   variants: method, function
   dispatch:
-    CPU: atan2_cpu
-    CUDA: atan2_cuda
+    CPU: legacy::cpu::_th_atan2
+    CUDA: legacy::cuda::_th_atan2
 
 - func: lerp(Tensor self, Tensor end, Scalar weight, *, Tensor(a!) out) -> Tensor(a!)
   dispatch:
@@ -3811,103 +3740,103 @@
 
 - func: histc(Tensor self, int bins=100, Scalar min=0, Scalar max=0, *, Tensor(a!) out) -> Tensor(a!)
   dispatch:
-    CPU: _histc_out_cpu
-    CUDA: _histc_out_cuda
+    CPU: legacy::cpu::_th_histc_out
+    CUDA: legacy::cuda::_th_histc_out
 
 - func: histc(Tensor self, int bins=100, Scalar min=0, Scalar max=0) -> Tensor
   variants: method, function
   dispatch:
-    CPU: _histc_cpu
-    CUDA: _histc_cuda
+    CPU: legacy::cpu::_th_histc
+    CUDA: legacy::cuda::_th_histc
 
 - func: sign(Tensor self, *, Tensor(a!) out) -> Tensor(a!)
   dispatch:
-    CPU: sign_out_cpu
-    CUDA: sign_out_cuda
+    CPU: legacy::cpu::_th_sign_out
+    CUDA: legacy::cuda::_th_sign_out
 
 - func: sign(Tensor self) -> Tensor
   variants: method, function
   dispatch:
-    CPU: sign_cpu
-    CUDA: sign_cuda
+    CPU: legacy::cpu::_th_sign
+    CUDA: legacy::cuda::_th_sign
 
 - func: fmod(Tensor self, Scalar other, *, Tensor(a!) out) -> Tensor(a!)
   dispatch:
-    CPU: fmod_out_cpu
-    CUDA: fmod_out_cuda
+    CPU: legacy::cpu::_th_fmod_out
+    CUDA: legacy::cuda::_th_fmod_out
 
 - func: fmod(Tensor self, Scalar other) -> Tensor
   variants: method, function
   dispatch:
-    CPU: fmod_cpu
-    CUDA: fmod_cuda
+    CPU: legacy::cpu::_th_fmod
+    CUDA: legacy::cuda::_th_fmod
 
 - func: fmod(Tensor self, Tensor other, *, Tensor(a!) out) -> Tensor(a!)
   dispatch:
-    CPU: fmod_out_cpu
-    CUDA: fmod_out_cuda
+    CPU: legacy::cpu::_th_fmod_out
+    CUDA: legacy::cuda::_th_fmod_out
 
 - func: fmod(Tensor self, Tensor other) -> Tensor
   variants: method, function
   dispatch:
-    CPU: fmod_cpu
-    CUDA: fmod_cuda
+    CPU: legacy::cpu::_th_fmod
+    CUDA: legacy::cuda::_th_fmod
 
 - func: remainder(Tensor self, Scalar other, *, Tensor(a!) out) -> Tensor(a!)
   dispatch:
-    CPU: remainder_out_cpu
-    CUDA: remainder_out_cuda
+    CPU: legacy::cpu::_th_remainder_out
+    CUDA: legacy::cuda::_th_remainder_out
 
 - func: remainder(Tensor self, Scalar other) -> Tensor
   variants: method, function
   dispatch:
-    CPU: remainder_cpu
-    CUDA: remainder_cuda
+    CPU: legacy::cpu::_th_remainder
+    CUDA: legacy::cuda::_th_remainder
 
 - func: remainder(Tensor self, Tensor other, *, Tensor(a!) out) -> Tensor(a!)
   dispatch:
-    CPU: remainder_out_cpu
-    CUDA: remainder_out_cuda
+    CPU: legacy::cpu::_th_remainder_out
+    CUDA: legacy::cuda::_th_remainder_out
 
 - func: remainder(Tensor self, Tensor other) -> Tensor
   variants: method, function
   dispatch:
-    CPU: remainder_cpu
-    CUDA: remainder_cuda
+    CPU: legacy::cpu::_th_remainder
+    CUDA: legacy::cuda::_th_remainder
 
 - func: min(Tensor self, Tensor other, *, Tensor(a!) out) -> Tensor(a!)
   dispatch:
-    CPU: min_out_cpu
-    CUDA: min_out_cuda
+    CPU: legacy::cpu::_th_min_out
+    CUDA: legacy::cuda::_th_min_out
 
 - func: min(Tensor self, Tensor other) -> Tensor
   variants: method, function
   dispatch:
-    CPU: min_cpu
-    CUDA: min_cuda
+    CPU: legacy::cpu::_th_min
+    CUDA: legacy::cuda::_th_min
 
 - func: min(Tensor self) -> Tensor
   variants: method, function
   dispatch:
-    CPU: min_cpu
-    CUDA: min_cuda
+    CPU: legacy::cpu::_th_min
+    CUDA: legacy::cuda::_th_min
 
 - func: max(Tensor self, Tensor other, *, Tensor(a!) out) -> Tensor(a!)
   dispatch:
-    CPU: max_out_cpu
-    CUDA: max_out_cuda
+    CPU: legacy::cpu::_th_max_out
+    CUDA: legacy::cuda::_th_max_out
 
 - func: max(Tensor self, Tensor other) -> Tensor
   variants: method, function
   dispatch:
-    CPU: max_cpu
-    CUDA: max_cuda
+    CPU: legacy::cpu::_th_max
+    CUDA: legacy::cuda::_th_max
 
 - func: max(Tensor self) -> Tensor
   variants: method, function
   dispatch:
-    CPU: max_cpu
-    CUDA: max_cuda
+    CPU: legacy::cpu::_th_max
+    CUDA: legacy::cuda::_th_max
 
 - func: median(Tensor self) -> Tensor
   variants: method, function
@@ -3917,31 +3846,28 @@
 
 - func: sort(Tensor self, int dim=-1, bool descending=False, *, Tensor(a!) values, Tensor(b!) indices) -> (Tensor(a!) values, Tensor(b!) indices)
   dispatch:
-    CPU: sort_out_cpu
-    CUDA: sort_out_cuda
+    CPU: legacy::cpu::_th_sort_out
+    CUDA: legacy::cuda::_th_sort_out
 
 - func: sort(Tensor self, int dim=-1, bool descending=False) -> (Tensor values, Tensor indices)
   variants: method, function
   dispatch:
-    CPU: sort_cpu
-    CUDA: sort_cuda
+    CPU: legacy::cpu::_th_sort
+    CUDA: legacy::cuda::_th_sort
 
 - func: argsort(Tensor self, int dim=-1, bool descending=False) -> Tensor
   variants: method, function
-  dispatch:
-    CPU: argsort_cpu
-    CUDA: argsort_cuda
 
 - func: topk(Tensor self, int k, int dim=-1, bool largest=True, bool sorted=True, *, Tensor(a!) values, Tensor(b!) indices) ->(Tensor(a!) values, Tensor(b!) indices)
   dispatch:
-    CPU: topk_out_cpu
-    CUDA: topk_out_cuda
+    CPU: legacy::cpu::_th_topk_out
+    CUDA: legacy::cuda::_th_topk_out
 
 - func: topk(Tensor self, int k, int dim=-1, bool largest=True, bool sorted=True) -> (Tensor values, Tensor indices)
   variants: method, function
   dispatch:
-    CPU: topk_cpu
-    CUDA: topk_cuda
+    CPU: legacy::cpu::_th_topk
+    CUDA: legacy::cuda::_th_topk
 
 - func: all(Tensor self) -> Tensor
   variants: method, function
@@ -3951,366 +3877,283 @@
 
 - func: renorm(Tensor self, Scalar p, int dim, Scalar maxnorm, *, Tensor(a!) out) -> Tensor(a!)
   dispatch:
-    CPU: renorm_out_cpu
-    CUDA: renorm_out_cuda
+    CPU: legacy::cpu::_th_renorm_out
+    CUDA: legacy::cuda::_th_renorm_out
 
 - func: renorm(Tensor self, Scalar p, int dim, Scalar maxnorm) -> Tensor
   variants: method, function
   dispatch:
-    CPU: renorm_cpu
-    CUDA: renorm_cuda
+    CPU: legacy::cpu::_th_renorm
+    CUDA: legacy::cuda::_th_renorm
 
 - func: unfold(Tensor(a) self, int dimension, int size, int step) -> Tensor(a)
-  cpu_half: True
-  cpu_bool: True
-  cuda_bool: True
-  variants: method
-  dispatch:
-    CPU: unfold_cpu
-    CUDA: unfold_cuda
+  variants: method
+  dispatch:
+    CPU: legacy::cpu::_th_unfold
+    CUDA: legacy::cuda::_th_unfold
 
 - func: equal(Tensor self, Tensor other) -> bool
-  cpu_bool: True
-  variants: method, function
-  dispatch:
-    CPU: equal_cpu
-    CUDA: equal_cuda
+  variants: method, function
+  dispatch:
+    CPU: legacy::cpu::_th_equal
+    CUDA: legacy::cuda::_th_equal
 
 - func: pow(Tensor self, Tensor exponent, *, Tensor(a!) out) -> Tensor(a!)
   dispatch:
-    CPU: pow_out_cpu
-    CUDA: pow_out_cuda
+    CPU: legacy::cpu::_th_pow_out
+    CUDA: legacy::cuda::_th_pow_out
 
 - func: pow(Tensor self, Tensor exponent) -> Tensor
   variants: method, function
   dispatch:
-    CPU: pow_cpu
-    CUDA: pow_cuda
+    CPU: legacy::cpu::_th_pow
+    CUDA: legacy::cuda::_th_pow
 
 - func: pow(Scalar self, Tensor exponent, *, Tensor(a!) out) -> Tensor(a!)
   dispatch:
-    CPU: pow_out_cpu
-    CUDA: pow_out_cuda
+    CPU: legacy::cpu::_th_pow_out
+    CUDA: legacy::cuda::_th_pow_out
 
 - func: pow(Scalar self, Tensor exponent) -> Tensor
   dispatch:
-    CPU: pow_cpu
-    CUDA: pow_cuda
+    CPU: legacy::cpu::_th_pow
+    CUDA: legacy::cuda::_th_pow
 
 - func: normal(Tensor mean, float std=1, *, Generator? generator=None, Tensor(a!) out) -> Tensor(a!)
   dispatch:
-    CPU: normal_out_cpu
-    CUDA: normal_out_cuda
+    CPU: legacy::cpu::_th_normal_out
+    CUDA: legacy::cuda::_th_normal_out
 
 - func: normal(Tensor mean, float std=1, *, Generator? generator=None) -> Tensor
   dispatch:
-    CPU: normal_cpu
-    CUDA: normal_cuda
+    CPU: legacy::cpu::_th_normal
+    CUDA: legacy::cuda::_th_normal
 
 - func: normal(float mean, Tensor std, *, Generator? generator=None, Tensor(a!) out) -> Tensor(a!)
   dispatch:
-    CPU: normal_out_cpu
-    CUDA: normal_out_cuda
+    CPU: legacy::cpu::_th_normal_out
+    CUDA: legacy::cuda::_th_normal_out
 
 - func: normal(float mean, Tensor std, *, Generator? generator=None) -> Tensor
   dispatch:
-    CPU: normal_cpu
-    CUDA: normal_cuda
+    CPU: legacy::cpu::_th_normal
+    CUDA: legacy::cuda::_th_normal
 
 - func: normal(Tensor mean, Tensor std, *, Generator? generator=None, Tensor(a!) out) -> Tensor(a!)
   dispatch:
-    CPU: normal_out_cpu
-    CUDA: normal_out_cuda
+    CPU: legacy::cpu::_th_normal_out
+    CUDA: legacy::cuda::_th_normal_out
 
 - func: normal(Tensor mean, Tensor std, *, Generator? generator=None) -> Tensor
   dispatch:
-    CPU: normal_cpu
-    CUDA: normal_cuda
+    CPU: legacy::cpu::_th_normal
+    CUDA: legacy::cuda::_th_normal
 
 - func: alias(Tensor(a) self) -> Tensor(a)
-  cpu_half: True
-  cpu_bool: True
-  cuda_bool: True
-  variants: method, function
-  dispatch:
-    CPU: alias_cpu
-    CUDA: alias_cuda
+  variants: method, function
+  dispatch:
+    CPU: legacy::cpu::_th_alias
+    CUDA: legacy::cuda::_th_alias
 
 - func: _dirichlet_grad(Tensor x, Tensor alpha, Tensor total, *, Tensor(a!) out) -> Tensor(a!)
   dispatch:
-    CPU: _dirichlet_grad_out_cpu
+    CPU: legacy::cpu::_th_dirichlet_grad_out
 
 - func: _dirichlet_grad(Tensor x, Tensor alpha, Tensor total) -> Tensor
   dispatch:
-    CPU: _dirichlet_grad_cpu
-
-- func: _getri_single(Tensor self) -> Tensor
-  dispatch:
-    CPU: _getri_single_cpu
-    CUDA: _getri_single_cuda
+    CPU: legacy::cpu::_th_dirichlet_grad
 
 - func: _index_copy_(Tensor(a!) self, int dim, Tensor index, Tensor source) -> Tensor(a!)
   dispatch:
-    CPU: _index_copy__cpu
-    CUDA: _index_copy__cuda
-
-- func: _ger(Tensor self, Tensor vec2) -> Tensor
-  dispatch:
-    CPU: _ger_cpu
-    CUDA: _ger_cuda
-
-- func: _ger(Tensor self, Tensor vec2, *, Tensor(a!) out) -> Tensor(a!)
-  dispatch:
-    CPU: _ger_out_cpu
-    CUDA: _ger_out_cuda
-
-- func: _mm(Tensor self, Tensor mat2) -> Tensor
-  dispatch:
-    CPU: _mm_cpu
-    CUDA: _mm_cuda
-
-- func: _mm(Tensor self, Tensor mat2, *, Tensor(a!) out) -> Tensor(a!)
-  dispatch:
-    CPU: _mm_out_cpu
-    CUDA: _mm_out_cuda
-
-- func: _mv(Tensor self, Tensor vec) -> Tensor
-  dispatch:
-    CPU: _mv_cpu
-    CUDA: _mv_cuda
-
-- func: _mv(Tensor self, Tensor vec, *, Tensor(a!) out) -> Tensor(a!)
-  dispatch:
-    CPU: _mv_out_cpu
-    CUDA: _mv_out_cuda
-
-- func: _addmv(Tensor self, Tensor mat, Tensor vec, *, Scalar beta=1, Scalar alpha=1) -> Tensor
-  dispatch:
-    CPU: _addmv_cpu
-    CUDA: _addmv_cuda
-
-- func: _addmv_(Tensor(a!) self, Tensor mat, Tensor vec, *, Scalar beta=1, Scalar alpha=1) -> Tensor(a!)
-  dispatch:
-    CPU: _addmv__cpu
-    CUDA: _addmv__cuda
-
-- func: _addmv(Tensor self, Tensor mat, Tensor vec, *, Scalar beta=1, Scalar alpha=1, Tensor(a!) out) -> Tensor(a!)
-  dispatch:
-    CPU: _addmv_out_cpu
-    CUDA: _addmv_out_cuda
-
-- func: _addr(Tensor self, Tensor vec1, Tensor vec2, *, Scalar beta=1, Scalar alpha=1) -> Tensor
-  dispatch:
-    CPU: _addr_cpu
-    CUDA: _addr_cuda
-
-- func: _addr_(Tensor(a!) self, Tensor vec1, Tensor vec2, *, Scalar beta=1, Scalar alpha=1) -> Tensor(a!)
-  dispatch:
-    CPU: _addr__cpu
-    CUDA: _addr__cuda
-
-- func: _addr(Tensor self, Tensor vec1, Tensor vec2, *, Scalar beta=1, Scalar alpha=1, Tensor(a!) out) -> Tensor(a!)
-  dispatch:
-    CPU: _addr_out_cpu
-    CUDA: _addr_out_cuda
-
-- func: _dot(Tensor self, Tensor tensor) -> Tensor
-  dispatch:
-    CPU: _dot_cpu
-    CUDA: _dot_cuda
+    CPU: legacy::cpu::_th_index_copy_
+    CUDA: legacy::cuda::_th_index_copy_
 
 - func: _cumsum(Tensor self, int dim) -> Tensor
   dispatch:
-    CPU: _cumsum_cpu
-    CUDA: _cumsum_cuda
+    CPU: legacy::cpu::_th_cumsum
+    CUDA: legacy::cuda::_th_cumsum
 
 - func: _cumsum(Tensor self, int dim, *, Tensor(a!) out) -> Tensor(a!)
   dispatch:
-    CPU: _cumsum_out_cpu
-    CUDA: _cumsum_out_cuda
+    CPU: legacy::cpu::_th_cumsum_out
+    CUDA: legacy::cuda::_th_cumsum_out
 
 - func: _cumprod(Tensor self, int dim) -> Tensor
   dispatch:
-    CPU: _cumprod_cpu
-    CUDA: _cumprod_cuda
+    CPU: legacy::cpu::_th_cumprod
+    CUDA: legacy::cuda::_th_cumprod
 
 - func: _cumprod(Tensor self, int dim, *, Tensor(a!) out) -> Tensor(a!)
   dispatch:
-    CPU: _cumprod_out_cpu
-    CUDA: _cumprod_out_cuda
+    CPU: legacy::cpu::_th_cumprod_out
+    CUDA: legacy::cuda::_th_cumprod_out
 
 - func: _var(Tensor self, bool unbiased=True) -> Tensor
   dispatch:
-    CPU: _var_cpu
-    CUDA: _var_cuda
+    CPU: legacy::cpu::_th_var
+    CUDA: legacy::cuda::_th_var
 
 - func: _std(Tensor self, bool unbiased=True) -> Tensor
   dispatch:
-    CPU: _std_cpu
-    CUDA: _std_cuda
+    CPU: legacy::cpu::_th_std
+    CUDA: legacy::cuda::_th_std
 
 - func: _addmm(Tensor self, Tensor mat1, Tensor mat2, *, Scalar beta=1, Scalar alpha=1, Tensor(a!) out) -> Tensor(a!)
   dispatch:
-    CPU: _addmm_out_cpu
-    CUDA: _addmm_out_cuda
+    CPU: legacy::cpu::_th_addmm_out
+    CUDA: legacy::cuda::_th_addmm_out
 
 - func: _addmm(Tensor self, Tensor mat1, Tensor mat2, *, Scalar beta=1, Scalar alpha=1) -> Tensor
   dispatch:
-    CPU: _addmm_cpu
-    CUDA: _addmm_cuda
+    CPU: legacy::cpu::_th_addmm
+    CUDA: legacy::cuda::_th_addmm
 
 - func: _addmm_(Tensor(a!) self, Tensor mat1, Tensor mat2, *, Scalar beta=1, Scalar alpha=1) -> Tensor(a!)
   dispatch:
-    CPU: _addmm__cpu
-    CUDA: _addmm__cuda
+    CPU: legacy::cpu::_th_addmm_
+    CUDA: legacy::cuda::_th_addmm_
 
 - func: _cat(Tensor[] tensors, int dim=0) -> Tensor
-  cpu_half: True
-  cpu_bool: True
-  cuda_bool: True
-  dispatch:
-    CPU: _cat_cpu
-    CUDA: _cat_cuda
+  dispatch:
+    CPU: legacy::cpu::_th_cat
+    CUDA: legacy::cuda::_th_cat
 
 - func: _cat(Tensor[] tensors, int dim=0, *, Tensor(a!) out) -> Tensor(a!)
-  cpu_half: True
-  cpu_bool: True
-  cuda_bool: True
-  dispatch:
-    CPU: _cat_out_cpu
-    CUDA: _cat_out_cuda
+  dispatch:
+    CPU: legacy::cpu::_th_cat_out
+    CUDA: legacy::cuda::_th_cat_out
 
 - func: _mode(Tensor self, int dim=-1, bool keepdim=False) -> (Tensor, Tensor)
   dispatch:
-    CPU: _mode_cpu
-    CUDA: _mode_cuda
+    CPU: legacy::cpu::_th_mode
+    CUDA: legacy::cuda::_th_mode
 
 - func: _mode(Tensor self, int dim=-1, bool keepdim=False, *, Tensor(a!) values, Tensor(b!) indices) -> (Tensor(a!), Tensor(b!))
   dispatch:
-    CPU: _mode_out_cpu
-    CUDA: _mode_out_cuda
+    CPU: legacy::cpu::_th_mode_out
+    CUDA: legacy::cuda::_th_mode_out
 
 - func: _max(Tensor self, int dim, bool keepdim=False) -> (Tensor, Tensor)
   dispatch:
-    CPU: _max_cpu
-    CUDA: _max_cuda
+    CPU: legacy::cpu::_th_max
+    CUDA: legacy::cuda::_th_max
 
 - func: _max(Tensor self, int dim, bool keepdim=False, *, Tensor(a!) max, Tensor(b!) max_indices) -> (Tensor(a!), Tensor(b!))
   dispatch:
-    CPU: _th_max_out_cpu
-    CUDA: _th_max_out_cuda
+    CPU: legacy::cpu::_th_max_out
+    CUDA: legacy::cuda::_th_max_out
 
 - func: _min(Tensor self, int dim, bool keepdim=False) -> (Tensor, Tensor)
   dispatch:
-    CPU: _min_cpu
-    CUDA: _min_cuda
+    CPU: legacy::cpu::_th_min
+    CUDA: legacy::cuda::_th_min
 
 - func: _min(Tensor self, int dim, bool keepdim=False, *, Tensor(a!) min, Tensor(b!) min_indices) -> (Tensor(a!), Tensor(b!))
   dispatch:
-    CPU: _th_min_out_cpu
-    CUDA: _th_min_out_cuda
+    CPU: legacy::cpu::_th_min_out
+    CUDA: legacy::cuda::_th_min_out
 
 - func: _copy_ignoring_overlaps_(Tensor(a!) self, Tensor src) -> Tensor(a!)
   dispatch:
-    CUDA: _copy_ignoring_overlaps__cuda
+    CUDA: legacy::cuda::_th_copy_ignoring_overlaps_
 
 ## NN wrappers
 
 - func: binary_cross_entropy(Tensor self, Tensor target, Tensor? weight=None, int reduction=Mean, *, Tensor(a!) out) -> Tensor(a!)
   python_module: nn
   dispatch:
-    CPU: binary_cross_entropy_out_cpu
-    CUDA: binary_cross_entropy_out_cuda
+    CPU: legacy::cpu::_thnn_binary_cross_entropy_forward_out
+    CUDA: legacy::cuda::_thnn_binary_cross_entropy_forward_out
 
 - func: binary_cross_entropy(Tensor self, Tensor target, Tensor? weight=None, int reduction=Mean) -> Tensor
   python_module: nn
   dispatch:
-    CPU: binary_cross_entropy_cpu
-    CUDA: binary_cross_entropy_cuda
+    CPU: legacy::cpu::_thnn_binary_cross_entropy_forward
+    CUDA: legacy::cuda::_thnn_binary_cross_entropy_forward
 
 - func: binary_cross_entropy_backward(Tensor grad_output, Tensor self, Tensor target, Tensor? weight=None, int reduction=Mean, *, Tensor(a!) grad_input) -> Tensor(a!)
   python_module: nn
   dispatch:
-    CPU: binary_cross_entropy_backward_out_cpu
-    CUDA: binary_cross_entropy_backward_out_cuda
+    CPU: legacy::cpu::_thnn_binary_cross_entropy_backward_out
+    CUDA: legacy::cuda::_thnn_binary_cross_entropy_backward_out
 
 - func: binary_cross_entropy_backward(Tensor grad_output, Tensor self, Tensor target, Tensor? weight=None, int reduction=Mean) -> Tensor
   python_module: nn
   dispatch:
-    CPU: binary_cross_entropy_backward_cpu
-    CUDA: binary_cross_entropy_backward_cuda
+    CPU: legacy::cpu::_thnn_binary_cross_entropy_backward
+    CUDA: legacy::cuda::_thnn_binary_cross_entropy_backward
 
 - func: mse_loss(Tensor self, Tensor target, int reduction=Mean, *, Tensor(a!) out) -> Tensor(a!)
   python_module: nn
   dispatch:
-    CPU: mse_loss_out_cpu
-    CUDA: mse_loss_out_cuda
+    CPU: legacy::cpu::_thnn_mse_loss_forward_out
+    CUDA: legacy::cuda::_thnn_mse_loss_forward_out
 
 - func: mse_loss(Tensor self, Tensor target, int reduction=Mean) -> Tensor
   python_module: nn
   dispatch:
-    CPU: mse_loss_cpu
-    CUDA: mse_loss_cuda
+    CPU: legacy::cpu::_thnn_mse_loss_forward
+    CUDA: legacy::cuda::_thnn_mse_loss_forward
 
 - func: mse_loss_backward(Tensor grad_output, Tensor self, Tensor target, int reduction, *, Tensor(a!) grad_input) -> Tensor(a!)
   python_module: nn
   dispatch:
-    CPU: mse_loss_backward_out_cpu
-    CUDA: mse_loss_backward_out_cuda
+    CPU: legacy::cpu::_thnn_mse_loss_backward_out
+    CUDA: legacy::cuda::_thnn_mse_loss_backward_out
 
 - func: mse_loss_backward(Tensor grad_output, Tensor self, Tensor target, int reduction) -> Tensor
   python_module: nn
   dispatch:
-    CPU: mse_loss_backward_cpu
-    CUDA: mse_loss_backward_cuda
+    CPU: legacy::cpu::_thnn_mse_loss_backward
+    CUDA: legacy::cuda::_thnn_mse_loss_backward
 
 - func: l1_loss(Tensor self, Tensor target, int reduction=Mean, *, Tensor(a!) out) -> Tensor(a!)
   python_module: nn
   dispatch:
-    CPU: l1_loss_out_cpu
-    CUDA: l1_loss_out_cuda
+    CPU: legacy::cpu::_thnn_l1_loss_forward_out
+    CUDA: legacy::cuda::_thnn_l1_loss_forward_out
 
 - func: l1_loss(Tensor self, Tensor target, int reduction=Mean) -> Tensor
   python_module: nn
   dispatch:
-    CPU: l1_loss_cpu
-    CUDA: l1_loss_cuda
+    CPU: legacy::cpu::_thnn_l1_loss_forward
+    CUDA: legacy::cuda::_thnn_l1_loss_forward
 
 - func: l1_loss_backward(Tensor grad_output, Tensor self, Tensor target, int reduction, *, Tensor(a!) grad_input) -> Tensor(a!)
   python_module: nn
   dispatch:
-    CPU: l1_loss_backward_out_cpu
-    CUDA: l1_loss_backward_out_cuda
+    CPU: legacy::cpu::_thnn_l1_loss_backward_out
+    CUDA: legacy::cuda::_thnn_l1_loss_backward_out
 
 - func: l1_loss_backward(Tensor grad_output, Tensor self, Tensor target, int reduction) -> Tensor
   python_module: nn
   dispatch:
-    CPU: l1_loss_backward_cpu
-    CUDA: l1_loss_backward_cuda
+    CPU: legacy::cpu::_thnn_l1_loss_backward
+    CUDA: legacy::cuda::_thnn_l1_loss_backward
 
 - func: multi_margin_loss(Tensor self, Tensor target, Scalar p=1, Scalar margin=1, Tensor? weight=None, int reduction=Mean, *, Tensor(a!) out) -> Tensor(a!)
   python_module: nn
   dispatch:
-    CPU: multi_margin_loss_out_cpu
-    CUDA: multi_margin_loss_out_cuda
+    CPU: legacy::cpu::_thnn_multi_margin_loss_forward_out
+    CUDA: legacy::cuda::_thnn_multi_margin_loss_forward_out
 
 - func: multi_margin_loss(Tensor self, Tensor target, Scalar p=1, Scalar margin=1, Tensor? weight=None, int reduction=Mean) -> Tensor
   python_module: nn
   dispatch:
-    CPU: multi_margin_loss_cpu
-    CUDA: multi_margin_loss_cuda
+    CPU: legacy::cpu::_thnn_multi_margin_loss_forward
+    CUDA: legacy::cuda::_thnn_multi_margin_loss_forward
 
 - func: multi_margin_loss_backward(Tensor grad_output, Tensor self, Tensor target, Scalar p, Scalar margin, Tensor? weight=None, int reduction=Mean, *, Tensor(a!) grad_input) -> Tensor(a!)
   python_module: nn
   dispatch:
-    CPU: multi_margin_loss_backward_out_cpu
-    CUDA: multi_margin_loss_backward_out_cuda
+    CPU: legacy::cpu::_thnn_multi_margin_loss_backward_out
+    CUDA: legacy::cuda::_thnn_multi_margin_loss_backward_out
 
 - func: multi_margin_loss_backward(Tensor grad_output, Tensor self, Tensor target, Scalar p, Scalar margin, Tensor? weight=None, int reduction=Mean) -> Tensor
   python_module: nn
   dispatch:
-    CPU: multi_margin_loss_backward_cpu
-    CUDA: multi_margin_loss_backward_cuda
+    CPU: legacy::cpu::_thnn_multi_margin_loss_backward
+    CUDA: legacy::cuda::_thnn_multi_margin_loss_backward
 
 - func: multilabel_margin_loss(Tensor self, Tensor target, int reduction=Mean, *, Tensor(a!) out) -> Tensor(a!)
   python_module: nn
@@ -4321,26 +4164,26 @@
 - func: multilabel_margin_loss_forward(Tensor self, Tensor target, int reduction, *, Tensor(a!) output, Tensor(b!) is_target) -> (Tensor(a!), Tensor(b!))
   python_module: nn
   dispatch:
-    CPU: multilabel_margin_loss_forward_out_cpu
-    CUDA: multilabel_margin_loss_forward_out_cuda
+    CPU: legacy::cpu::_thnn_multilabel_margin_loss_forward_out
+    CUDA: legacy::cuda::_thnn_multilabel_margin_loss_forward_out
 
 - func: multilabel_margin_loss_forward(Tensor self, Tensor target, int reduction) -> (Tensor output, Tensor is_target)
   python_module: nn
   dispatch:
-    CPU: multilabel_margin_loss_forward_cpu
-    CUDA: multilabel_margin_loss_forward_cuda
+    CPU: legacy::cpu::_thnn_multilabel_margin_loss_forward
+    CUDA: legacy::cuda::_thnn_multilabel_margin_loss_forward
 
 - func: multilabel_margin_loss_backward(Tensor grad_output, Tensor self, Tensor target, int reduction, Tensor is_target, *, Tensor(a!) grad_input) -> Tensor(a!)
   python_module: nn
   dispatch:
-    CPU: multilabel_margin_loss_backward_out_cpu
-    CUDA: multilabel_margin_loss_backward_out_cuda
+    CPU: legacy::cpu::_thnn_multilabel_margin_loss_backward_out
+    CUDA: legacy::cuda::_thnn_multilabel_margin_loss_backward_out
 
 - func: multilabel_margin_loss_backward(Tensor grad_output, Tensor self, Tensor target, int reduction, Tensor is_target) -> Tensor
   python_module: nn
   dispatch:
-    CPU: multilabel_margin_loss_backward_cpu
-    CUDA: multilabel_margin_loss_backward_cuda
+    CPU: legacy::cpu::_thnn_multilabel_margin_loss_backward
+    CUDA: legacy::cuda::_thnn_multilabel_margin_loss_backward
 
 - func: nll_loss(Tensor self, Tensor target, Tensor? weight=None, int reduction=Mean, int ignore_index=-100, *, Tensor(a!) out) -> Tensor(a!)
   python_module: nn
@@ -4351,26 +4194,26 @@
 - func: nll_loss_forward(Tensor self, Tensor target, Tensor? weight, int reduction, int ignore_index, *, Tensor(a!) output, Tensor(b!) total_weight) -> (Tensor(a!), Tensor(b!))
   python_module: nn
   dispatch:
-    CPU: nll_loss_forward_out_cpu
-    CUDA: nll_loss_forward_out_cuda
+    CPU: legacy::cpu::_thnn_nll_loss_forward_out
+    CUDA: legacy::cuda::_thnn_nll_loss_forward_out
 
 - func: nll_loss_forward(Tensor self, Tensor target, Tensor? weight, int reduction, int ignore_index) -> (Tensor output, Tensor total_weight)
   python_module: nn
   dispatch:
-    CPU: nll_loss_forward_cpu
-    CUDA: nll_loss_forward_cuda
+    CPU: legacy::cpu::_thnn_nll_loss_forward
+    CUDA: legacy::cuda::_thnn_nll_loss_forward
 
 - func: nll_loss_backward(Tensor grad_output, Tensor self, Tensor target, Tensor? weight, int reduction, int ignore_index, Tensor total_weight, *, Tensor(a!) grad_input) -> Tensor(a!)
   python_module: nn
   dispatch:
-    CPU: nll_loss_backward_out_cpu
-    CUDA: nll_loss_backward_out_cuda
+    CPU: legacy::cpu::_thnn_nll_loss_backward_out
+    CUDA: legacy::cuda::_thnn_nll_loss_backward_out
 
 - func: nll_loss_backward(Tensor grad_output, Tensor self, Tensor target, Tensor? weight, int reduction, int ignore_index, Tensor total_weight) -> Tensor
   python_module: nn
   dispatch:
-    CPU: nll_loss_backward_cpu
-    CUDA: nll_loss_backward_cuda
+    CPU: legacy::cpu::_thnn_nll_loss_backward
+    CUDA: legacy::cuda::_thnn_nll_loss_backward
 
 - func: nll_loss2d(Tensor self, Tensor target, Tensor? weight=None, int reduction=Mean, int ignore_index=-100, *, Tensor(a!) out) -> Tensor(a!)
   python_module: nn
@@ -4381,188 +4224,188 @@
 - func: nll_loss2d_forward(Tensor self, Tensor target, Tensor? weight, int reduction, int ignore_index, *, Tensor(a!) output, Tensor(b!) total_weight) -> (Tensor(a!), Tensor(b!))
   python_module: nn
   dispatch:
-    CPU: nll_loss2d_forward_out_cpu
-    CUDA: nll_loss2d_forward_out_cuda
+    CPU: legacy::cpu::_thnn_nll_loss2d_forward_out
+    CUDA: legacy::cuda::_thnn_nll_loss2d_forward_out
 
 - func: nll_loss2d_forward(Tensor self, Tensor target, Tensor? weight, int reduction, int ignore_index) -> (Tensor output, Tensor total_weight)
   python_module: nn
   dispatch:
-    CPU: nll_loss2d_forward_cpu
-    CUDA: nll_loss2d_forward_cuda
+    CPU: legacy::cpu::_thnn_nll_loss2d_forward
+    CUDA: legacy::cuda::_thnn_nll_loss2d_forward
 
 - func: nll_loss2d_backward(Tensor grad_output, Tensor self, Tensor target, Tensor? weight, int reduction, int ignore_index, Tensor total_weight, *, Tensor(a!) grad_input) -> Tensor(a!)
   python_module: nn
   dispatch:
-    CPU: nll_loss2d_backward_out_cpu
-    CUDA: nll_loss2d_backward_out_cuda
+    CPU: legacy::cpu::_thnn_nll_loss2d_backward_out
+    CUDA: legacy::cuda::_thnn_nll_loss2d_backward_out
 
 - func: nll_loss2d_backward(Tensor grad_output, Tensor self, Tensor target, Tensor? weight, int reduction, int ignore_index, Tensor total_weight) -> Tensor
   python_module: nn
   dispatch:
-    CPU: nll_loss2d_backward_cpu
-    CUDA: nll_loss2d_backward_cuda
+    CPU: legacy::cpu::_thnn_nll_loss2d_backward
+    CUDA: legacy::cuda::_thnn_nll_loss2d_backward
 
 - func: smooth_l1_loss(Tensor self, Tensor target, int reduction=Mean, *, Tensor(a!) out) -> Tensor(a!)
   python_module: nn
   dispatch:
-    CPU: smooth_l1_loss_out_cpu
-    CUDA: smooth_l1_loss_out_cuda
+    CPU: legacy::cpu::_thnn_smooth_l1_loss_forward_out
+    CUDA: legacy::cuda::_thnn_smooth_l1_loss_forward_out
 
 - func: smooth_l1_loss(Tensor self, Tensor target, int reduction=Mean) -> Tensor
   python_module: nn
   dispatch:
-    CPU: smooth_l1_loss_cpu
-    CUDA: smooth_l1_loss_cuda
+    CPU: legacy::cpu::_thnn_smooth_l1_loss_forward
+    CUDA: legacy::cuda::_thnn_smooth_l1_loss_forward
 
 - func: smooth_l1_loss_backward(Tensor grad_output, Tensor self, Tensor target, int reduction, *, Tensor(a!) grad_input) -> Tensor(a!)
   python_module: nn
   dispatch:
-    CPU: smooth_l1_loss_backward_out_cpu
-    CUDA: smooth_l1_loss_backward_out_cuda
+    CPU: legacy::cpu::_thnn_smooth_l1_loss_backward_out
+    CUDA: legacy::cuda::_thnn_smooth_l1_loss_backward_out
 
 - func: smooth_l1_loss_backward(Tensor grad_output, Tensor self, Tensor target, int reduction) -> Tensor
   python_module: nn
   dispatch:
-    CPU: smooth_l1_loss_backward_cpu
-    CUDA: smooth_l1_loss_backward_cuda
+    CPU: legacy::cpu::_thnn_smooth_l1_loss_backward
+    CUDA: legacy::cuda::_thnn_smooth_l1_loss_backward
 
 - func: soft_margin_loss(Tensor self, Tensor target, int reduction=Mean, *, Tensor(a!) out) -> Tensor(a!)
   python_module: nn
   dispatch:
-    CPU: soft_margin_loss_out_cpu
-    CUDA: soft_margin_loss_out_cuda
+    CPU: legacy::cpu::_thnn_soft_margin_loss_forward_out
+    CUDA: legacy::cuda::_thnn_soft_margin_loss_forward_out
 
 - func: soft_margin_loss(Tensor self, Tensor target, int reduction=Mean) -> Tensor
   python_module: nn
   dispatch:
-    CPU: soft_margin_loss_cpu
-    CUDA: soft_margin_loss_cuda
+    CPU: legacy::cpu::_thnn_soft_margin_loss_forward
+    CUDA: legacy::cuda::_thnn_soft_margin_loss_forward
 
 - func: soft_margin_loss_backward(Tensor grad_output, Tensor self, Tensor target, int reduction, *, Tensor(a!) grad_input) -> Tensor(a!)
   python_module: nn
   dispatch:
-    CPU: soft_margin_loss_backward_out_cpu
-    CUDA: soft_margin_loss_backward_out_cuda
+    CPU: legacy::cpu::_thnn_soft_margin_loss_backward_out
+    CUDA: legacy::cuda::_thnn_soft_margin_loss_backward_out
 
 - func: soft_margin_loss_backward(Tensor grad_output, Tensor self, Tensor target, int reduction) -> Tensor
   python_module: nn
   dispatch:
-    CPU: soft_margin_loss_backward_cpu
-    CUDA: soft_margin_loss_backward_cuda
+    CPU: legacy::cpu::_thnn_soft_margin_loss_backward
+    CUDA: legacy::cuda::_thnn_soft_margin_loss_backward
 
 - func: elu(Tensor self, Scalar alpha=1, Scalar scale=1, Scalar input_scale=1, *, Tensor(a!) out) -> Tensor(a!)
   python_module: nn
   dispatch:
-    CPU: elu_out_cpu
-    CUDA: elu_out_cuda
+    CPU: legacy::cpu::_thnn_elu_forward_out
+    CUDA: legacy::cuda::_thnn_elu_forward_out
 
 - func: elu(Tensor self, Scalar alpha=1, Scalar scale=1, Scalar input_scale=1) -> Tensor
   python_module: nn
   dispatch:
-    CPU: elu_cpu
-    CUDA: elu_cuda
+    CPU: legacy::cpu::_thnn_elu_forward
+    CUDA: legacy::cuda::_thnn_elu_forward
 
 - func: elu_backward(Tensor grad_output, Scalar alpha, Scalar scale, Scalar input_scale, Tensor output, *, Tensor(a!) grad_input) -> Tensor(a!)
   python_module: nn
   dispatch:
-    CPU: elu_backward_out_cpu
-    CUDA: elu_backward_out_cuda
+    CPU: legacy::cpu::_thnn_elu_backward_out
+    CUDA: legacy::cuda::_thnn_elu_backward_out
 
 - func: elu_backward(Tensor grad_output, Scalar alpha, Scalar scale, Scalar input_scale, Tensor output) -> Tensor
   python_module: nn
   dispatch:
-    CPU: elu_backward_cpu
-    CUDA: elu_backward_cuda
+    CPU: legacy::cpu::_thnn_elu_backward
+    CUDA: legacy::cuda::_thnn_elu_backward
 
 - func: elu_(Tensor(a!) self, Scalar alpha=1, Scalar scale=1, Scalar input_scale=1) -> Tensor(a!)
   python_module: nn
   dispatch:
-    CPU: elu__cpu
-    CUDA: elu__cuda
+    CPU: legacy::cpu::_thnn_elu_forward_
+    CUDA: legacy::cuda::_thnn_elu_forward_
 
 - func: glu(Tensor self, int dim=-1, *, Tensor(a!) out) -> Tensor(a!)
   python_module: nn
   dispatch:
-    CPU: glu_out_cpu
-    CUDA: glu_out_cuda
+    CPU: legacy::cpu::_thnn_glu_forward_out
+    CUDA: legacy::cuda::_thnn_glu_forward_out
 
 - func: glu(Tensor self, int dim=-1) -> Tensor
   python_module: nn
   dispatch:
-    CPU: glu_cpu
-    CUDA: glu_cuda
+    CPU: legacy::cpu::_thnn_glu_forward
+    CUDA: legacy::cuda::_thnn_glu_forward
 
 - func: glu_backward(Tensor grad_output, Tensor self, int dim, *, Tensor(a!) grad_input) -> Tensor(a!)
   python_module: nn
   dispatch:
-    CPU: glu_backward_out_cpu
-    CUDA: glu_backward_out_cuda
+    CPU: legacy::cpu::_thnn_glu_backward_out
+    CUDA: legacy::cuda::_thnn_glu_backward_out
 
 - func: glu_backward(Tensor grad_output, Tensor self, int dim) -> Tensor
   python_module: nn
   dispatch:
-    CPU: glu_backward_cpu
-    CUDA: glu_backward_cuda
+    CPU: legacy::cpu::_thnn_glu_backward
+    CUDA: legacy::cuda::_thnn_glu_backward
 
 - func: hardtanh(Tensor self, Scalar min_val=-1, Scalar max_val=1, *, Tensor(a!) out) -> Tensor(a!)
   python_module: nn
   dispatch:
-    CPU: hardtanh_out_cpu
-    CUDA: hardtanh_out_cuda
+    CPU: legacy::cpu::_thnn_hardtanh_forward_out
+    CUDA: legacy::cuda::_thnn_hardtanh_forward_out
 
 - func: hardtanh(Tensor self, Scalar min_val=-1, Scalar max_val=1) -> Tensor
   python_module: nn
   dispatch:
-    CPU: hardtanh_cpu
-    CUDA: hardtanh_cuda
+    CPU: legacy::cpu::_thnn_hardtanh_forward
+    CUDA: legacy::cuda::_thnn_hardtanh_forward
 
 - func: hardtanh_backward(Tensor grad_output, Tensor self, Scalar min_val, Scalar max_val, *, Tensor(a!) grad_input) -> Tensor(a!)
   python_module: nn
   dispatch:
-    CPU: hardtanh_backward_out_cpu
-    CUDA: hardtanh_backward_out_cuda
+    CPU: legacy::cpu::_thnn_hardtanh_backward_out
+    CUDA: legacy::cuda::_thnn_hardtanh_backward_out
 
 - func: hardtanh_backward(Tensor grad_output, Tensor self, Scalar min_val, Scalar max_val) -> Tensor
   python_module: nn
   dispatch:
-    CPU: hardtanh_backward_cpu
-    CUDA: hardtanh_backward_cuda
+    CPU: legacy::cpu::_thnn_hardtanh_backward
+    CUDA: legacy::cuda::_thnn_hardtanh_backward
 
 - func: hardtanh_(Tensor(a!) self, Scalar min_val=-1, Scalar max_val=1) -> Tensor(a!)
   python_module: nn
   dispatch:
-    CPU: hardtanh__cpu
-    CUDA: hardtanh__cuda
+    CPU: legacy::cpu::_thnn_hardtanh_forward_
+    CUDA: legacy::cuda::_thnn_hardtanh_forward_
 
 - func: leaky_relu(Tensor self, Scalar negative_slope=0.01, *, Tensor(a!) out) -> Tensor(a!)
   python_module: nn
   dispatch:
-    CPU: leaky_relu_out_cpu
-    CUDA: leaky_relu_out_cuda
+    CPU: legacy::cpu::_thnn_leaky_relu_forward_out
+    CUDA: legacy::cuda::_thnn_leaky_relu_forward_out
 
 - func: leaky_relu(Tensor self, Scalar negative_slope=0.01) -> Tensor
   python_module: nn
   dispatch:
-    CPU: leaky_relu_cpu
-    CUDA: leaky_relu_cuda
+    CPU: legacy::cpu::_thnn_leaky_relu_forward
+    CUDA: legacy::cuda::_thnn_leaky_relu_forward
 
 - func: leaky_relu_backward(Tensor grad_output, Tensor self, Scalar negative_slope, *, Tensor(a!) grad_input) -> Tensor(a!)
   python_module: nn
   dispatch:
-    CPU: leaky_relu_backward_out_cpu
-    CUDA: leaky_relu_backward_out_cuda
+    CPU: legacy::cpu::_thnn_leaky_relu_backward_out
+    CUDA: legacy::cuda::_thnn_leaky_relu_backward_out
 
 - func: leaky_relu_backward(Tensor grad_output, Tensor self, Scalar negative_slope) -> Tensor
   python_module: nn
   dispatch:
-    CPU: leaky_relu_backward_cpu
-    CUDA: leaky_relu_backward_cuda
+    CPU: legacy::cpu::_thnn_leaky_relu_backward
+    CUDA: legacy::cuda::_thnn_leaky_relu_backward
 
 - func: leaky_relu_(Tensor(a!) self, Scalar negative_slope=0.01) -> Tensor(a!)
   python_module: nn
   dispatch:
-    CPU: leaky_relu__cpu
-    CUDA: leaky_relu__cuda
+    CPU: legacy::cpu::_thnn_leaky_relu_forward_
+    CUDA: legacy::cuda::_thnn_leaky_relu_forward_
 
 - func: log_sigmoid(Tensor self, *, Tensor(a!) out) -> Tensor(a!)
   python_module: nn
@@ -4573,104 +4416,104 @@
 - func: log_sigmoid_forward(Tensor self, *, Tensor(a!) output, Tensor(b!) buffer) -> (Tensor(a!), Tensor(b!))
   python_module: nn
   dispatch:
-    CPU: log_sigmoid_forward_out_cpu
-    CUDA: log_sigmoid_forward_out_cuda
+    CPU: legacy::cpu::_thnn_log_sigmoid_forward_out
+    CUDA: legacy::cuda::_thnn_log_sigmoid_forward_out
 
 - func: log_sigmoid_forward(Tensor self) -> (Tensor output, Tensor buffer)
   python_module: nn
   dispatch:
-    CPU: log_sigmoid_forward_cpu
-    CUDA: log_sigmoid_forward_cuda
+    CPU: legacy::cpu::_thnn_log_sigmoid_forward
+    CUDA: legacy::cuda::_thnn_log_sigmoid_forward
 
 - func: log_sigmoid_backward(Tensor grad_output, Tensor self, Tensor buffer, *, Tensor(a!) grad_input) -> Tensor(a!)
   python_module: nn
   dispatch:
-    CPU: log_sigmoid_backward_out_cpu
-    CUDA: log_sigmoid_backward_out_cuda
+    CPU: legacy::cpu::_thnn_log_sigmoid_backward_out
+    CUDA: legacy::cuda::_thnn_log_sigmoid_backward_out
 
 - func: log_sigmoid_backward(Tensor grad_output, Tensor self, Tensor buffer) -> Tensor
   python_module: nn
   dispatch:
-    CPU: log_sigmoid_backward_cpu
-    CUDA: log_sigmoid_backward_cuda
+    CPU: legacy::cpu::_thnn_log_sigmoid_backward
+    CUDA: legacy::cuda::_thnn_log_sigmoid_backward
 
 - func: rrelu_with_noise(Tensor self, Tensor noise, Scalar lower=0.125, Scalar upper=0.3333333333333333, bool training=False, Generator? generator=None, *, Tensor(a!) out) -> Tensor(a!)
   python_module: nn
   dispatch:
-    CPU: rrelu_with_noise_out_cpu
-    CUDA: rrelu_with_noise_out_cuda
+    CPU: legacy::cpu::_thnn_rrelu_with_noise_forward_out
+    CUDA: legacy::cuda::_thnn_rrelu_with_noise_forward_out
 
 - func: rrelu_with_noise(Tensor self, Tensor noise, Scalar lower=0.125, Scalar upper=0.3333333333333333, bool training=False, Generator? generator=None) -> Tensor
   python_module: nn
   dispatch:
-    CPU: rrelu_with_noise_cpu
-    CUDA: rrelu_with_noise_cuda
+    CPU: legacy::cpu::_thnn_rrelu_with_noise_forward
+    CUDA: legacy::cuda::_thnn_rrelu_with_noise_forward
 
 - func: rrelu_with_noise_backward(Tensor grad_output, Tensor self, Tensor noise, Scalar lower, Scalar upper, bool training, *, Tensor(a!) grad_input) -> Tensor(a!)
   python_module: nn
   dispatch:
-    CPU: rrelu_with_noise_backward_out_cpu
-    CUDA: rrelu_with_noise_backward_out_cuda
+    CPU: legacy::cpu::_thnn_rrelu_with_noise_backward_out
+    CUDA: legacy::cuda::_thnn_rrelu_with_noise_backward_out
 
 - func: rrelu_with_noise_backward(Tensor grad_output, Tensor self, Tensor noise, Scalar lower, Scalar upper, bool training) -> Tensor
   python_module: nn
   dispatch:
-    CPU: rrelu_with_noise_backward_cpu
-    CUDA: rrelu_with_noise_backward_cuda
+    CPU: legacy::cpu::_thnn_rrelu_with_noise_backward
+    CUDA: legacy::cuda::_thnn_relu_with_noise_backward
 
 - func: rrelu_with_noise_(Tensor(a!) self, Tensor noise, Scalar lower=0.125, Scalar upper=0.3333333333333333, bool training=False, Generator? generator=None) -> Tensor(a!)
   python_module: nn
   dispatch:
-    CPU: rrelu_with_noise__cpu
-    CUDA: rrelu_with_noise__cuda
+    CPU: legacy::cpu::_thnn_rrelu_with_noise_forward_
+    CUDA: legacy::cuda::_thnn_rrelu_with_noise_forward_
 
 - func: softplus(Tensor self, Scalar beta=1, Scalar threshold=20, *, Tensor(a!) out) -> Tensor(a!)
   python_module: nn
   dispatch:
-    CPU: softplus_out_cpu
-    CUDA: softplus_out_cuda
+    CPU: legacy::cpu::_thnn_softplus_forward_out
+    CUDA: legacy::cuda::_thnn_softplus_forward_out
 
 - func: softplus(Tensor self, Scalar beta=1, Scalar threshold=20) -> Tensor
   python_module: nn
   dispatch:
-    CPU: softplus_cpu
-    CUDA: softplus_cuda
+    CPU: legacy::cpu::_thnn_softplus_forward
+    CUDA: legacy::cuda::_thnn_softplus_forward
 
 - func: softplus_backward(Tensor grad_output, Tensor self, Scalar beta, Scalar threshold, Tensor output, *, Tensor(a!) grad_input) -> Tensor(a!)
   python_module: nn
   dispatch:
-    CPU: softplus_backward_out_cpu
-    CUDA: softplus_backward_out_cuda
+    CPU: legacy::cpu::_thnn_softplus_backward_out
+    CUDA: legacy::cuda::_thnn_softplus_backward_out
 
 - func: softplus_backward(Tensor grad_output, Tensor self, Scalar beta, Scalar threshold, Tensor output) -> Tensor
   python_module: nn
   dispatch:
-    CPU: softplus_backward_cpu
-    CUDA: softplus_backward_cuda
+    CPU: legacy::cpu::_thnn_softplus_backward
+    CUDA: legacy::cuda::_thnn_softplus_backward
 
 - func: softshrink(Tensor self, Scalar lambd=0.5, *, Tensor(a!) out) -> Tensor(a!)
   python_module: nn
   dispatch:
-    CPU: softshrink_out_cpu
-    CUDA: softshrink_out_cuda
+    CPU: legacy::cpu::_thnn_softshrink_forward_out
+    CUDA: legacy::cuda::_thnn_softshrink_forward_out
 
 - func: softshrink(Tensor self, Scalar lambd=0.5) -> Tensor
   python_module: nn
   dispatch:
-    CPU: softshrink_cpu
-    CUDA: softshrink_cuda
+    CPU: legacy::cpu::_thnn_softshrink_forward
+    CUDA: legacy::cuda::_thnn_softshrink_forward
 
 - func: softshrink_backward(Tensor grad_output, Tensor self, Scalar lambd, *, Tensor(a!) grad_input) -> Tensor(a!)
   python_module: nn
   dispatch:
-    CPU: softshrink_backward_out_cpu
-    CUDA: softshrink_backward_out_cuda
+    CPU: legacy::cpu::_thnn_softshrink_backward_out
+    CUDA: legacy::cuda::_thnn_softshrink_backward_out
 
 - func: softshrink_backward(Tensor grad_output, Tensor self, Scalar lambd) -> Tensor
   python_module: nn
   dispatch:
-    CPU: softshrink_backward_cpu
-    CUDA: softshrink_backward_cuda
+    CPU: legacy::cpu::_thnn_softshrink_backward
+    CUDA: legacy::cuda::_thnn_softshrink_backward
 
 - func: adaptive_avg_pool2d(Tensor self, int[2] output_size, *, Tensor(a!) out) -> Tensor(a!)
   python_module: nn
@@ -4777,52 +4620,52 @@
 - func: avg_pool2d(Tensor self, int[2] kernel_size, int[2] stride=[], int[2] padding=0, bool ceil_mode=False, bool count_include_pad=True, *, Tensor(a!) out) -> Tensor(a!)
   python_module: nn
   dispatch:
-    CPU: avg_pool2d_out_cpu
-    CUDA: avg_pool2d_out_cuda
+    CPU: legacy::cpu::_thnn_avg_pool2d_forward_out
+    CUDA: legacy::cuda::_thnn_avg_pool2d_forward_out
     MkldnnCPU: mkldnn_avg_pool2d_out
 
 - func: avg_pool2d(Tensor self, int[2] kernel_size, int[2] stride=[], int[2] padding=0, bool ceil_mode=False, bool count_include_pad=True) -> Tensor
   python_module: nn
   dispatch:
-    CPU: avg_pool2d_cpu
-    CUDA: avg_pool2d_cuda
+    CPU: legacy::cpu::_thnn_avg_pool2d_forward
+    CUDA: legacy::cuda::_thnn_avg_pool2d_cuda_forward
     MkldnnCPU: mkldnn_avg_pool2d
 
 - func: avg_pool2d_backward(Tensor grad_output, Tensor self, int[2] kernel_size, int[2] stride, int[2] padding, bool ceil_mode, bool count_include_pad, *, Tensor(a!) grad_input) -> Tensor(a!)
   python_module: nn
   dispatch:
-    CPU: avg_pool2d_backward_out_cpu
-    CUDA: avg_pool2d_backward_out_cuda
+    CPU: legacy::cpu::_thnn_avg_pool2d_backward_out
+    CUDA: legacy::cuda::_thnn_avg_pool2d_backward_out
 
 - func: avg_pool2d_backward(Tensor grad_output, Tensor self, int[2] kernel_size, int[2] stride, int[2] padding, bool ceil_mode, bool count_include_pad) -> Tensor
   python_module: nn
   dispatch:
-    CPU: avg_pool2d_backward_cpu
-    CUDA: avg_pool2d_backward_cuda
+    CPU: legacy::cpu::_thnn_avg_pool2d_backward
+    CUDA: legacy::cuda::_thnn_avg_pool2d_backward
 
 - func: avg_pool3d(Tensor self, int[3] kernel_size, int[3] stride=[], int[3] padding=0, bool ceil_mode=False, bool count_include_pad=True, *, Tensor(a!) out) -> Tensor(a!)
   python_module: nn
   dispatch:
-    CPU: avg_pool3d_out_cpu
-    CUDA: avg_pool3d_out_cuda
+    CPU: legacy::cpu::_thnn_avg_pool3d_forward_out
+    CUDA: legacy::cuda::_thnn_avg_pool3d_forward_out
 
 - func: avg_pool3d(Tensor self, int[3] kernel_size, int[3] stride=[], int[3] padding=0, bool ceil_mode=False, bool count_include_pad=True) -> Tensor
   python_module: nn
   dispatch:
-    CPU: avg_pool3d_cpu
-    CUDA: avg_pool3d_cuda
+    CPU: legacy::cpu::_thnn_avg_pool3d_forward
+    CUDA: legacy::cuda::_thnn_avg_pool3d_forward
 
 - func: avg_pool3d_backward(Tensor grad_output, Tensor self, int[3] kernel_size, int[3] stride, int[3] padding, bool ceil_mode, bool count_include_pad, *, Tensor(a!) grad_input) -> Tensor(a!)
   python_module: nn
   dispatch:
-    CPU: avg_pool3d_backward_out_cpu
-    CUDA: avg_pool3d_backward_out_cuda
+    CPU: legacy::cpu::_thnn_avg_pool3d_backward_out
+    CUDA: legacy::cuda::_thnn_avg_pool3d_backward_out
 
 - func: avg_pool3d_backward(Tensor grad_output, Tensor self, int[3] kernel_size, int[3] stride, int[3] padding, bool ceil_mode, bool count_include_pad) -> Tensor
   python_module: nn
   dispatch:
-    CPU: avg_pool3d_backward_cpu
-    CUDA: avg_pool3d_backward_cuda
+    CPU: legacy::cpu::_thnn_avg_pool3d_backward
+    CUDA: legacy::cuda::_thnn_avg_pool3d_backward
 
 # Return: (Tensor output, Tensor indices)
 - func: fractional_max_pool2d(Tensor self, int[2] kernel_size, int[2] output_size, Tensor random_samples, *, Tensor(a!) output, Tensor(b!) indices) -> (Tensor(a!), Tensor(b!))
@@ -4880,101 +4723,101 @@
 - func: max_pool2d_with_indices(Tensor self, int[2] kernel_size, int[2] stride=[], int[2] padding=0, int[2] dilation=1, bool ceil_mode=False, *, Tensor(a!) output, Tensor(b!) indices) -> (Tensor(a!), Tensor(b!))
   python_module: nn
   dispatch:
-    CPU: max_pool2d_with_indices_out_cpu
-    CUDA: max_pool2d_with_indices_out_cuda
+    CPU: legacy::cpu::_thnn_max_pool2d_with_indices_forward_out
+    CUDA: legacy::cuda::_thnn_max_pool2d_with_indices_forward_out
 
 # Return: (Tensor output, Tensor indices)
 - func: max_pool2d_with_indices(Tensor self, int[2] kernel_size, int[2] stride=[], int[2] padding=0, int[2] dilation=1, bool ceil_mode=False) -> (Tensor, Tensor)
   python_module: nn
   dispatch:
-    CPU: max_pool2d_with_indices_cpu
-    CUDA: max_pool2d_with_indices_cuda
+    CPU: legacy::cpu::_thnn_max_pool2d_with_indices_forward
+    CUDA: legacy::cuda::_thnn_max_pool2d_with_indices_forward
 
 - func: max_pool2d_with_indices_backward(Tensor grad_output, Tensor self, int[2] kernel_size, int[2] stride, int[2] padding, int[2] dilation, bool ceil_mode, Tensor indices, *, Tensor(a!) grad_input) -> Tensor(a!)
   python_module: nn
   dispatch:
-    CPU: max_pool2d_with_indices_backward_out_cpu
-    CUDA: max_pool2d_with_indices_backward_out_cuda
+    CPU: legacy::cpu::_thnn_max_pool2d_with_indices_backward_out
+    CUDA: legacy::cuda::_thnn_max_pool2d_with_indices_backward_out
 
 - func: max_pool2d_with_indices_backward(Tensor grad_output, Tensor self, int[2] kernel_size, int[2] stride, int[2] padding, int[2] dilation, bool ceil_mode, Tensor indices) -> Tensor
   python_module: nn
   dispatch:
-    CPU: max_pool2d_with_indices_backward_cpu
-    CUDA: max_pool2d_with_indices_backward_cuda
+    CPU: legacy::cpu::_thnn_max_pool2d_with_indices_backward
+    CUDA: legacy::cuda::_thnn_max_pool2d_with_indices_backward
 
 # Return: (Tensor output, Tensor indices)
 - func: max_pool3d_with_indices(Tensor self, int[3] kernel_size, int[3] stride=[], int[3] padding=0, int[3] dilation=1, bool ceil_mode=False, *, Tensor(a!) output, Tensor(b!) indices) -> (Tensor(a!), Tensor(b!))
   python_module: nn
   dispatch:
-    CPU: max_pool3d_with_indices_out_cpu
-    CUDA: max_pool3d_with_indices_out_cuda
+    CPU: legacy::cpu::_thnn_max_pool3d_with_indices_forward_out
+    CUDA: legacy::cuda::_thnn_max_pool3d_with_indices_forward_out
 
 # Return: (Tensor output, Tensor indices)
 - func: max_pool3d_with_indices(Tensor self, int[3] kernel_size, int[3] stride=[], int[3] padding=0, int[3] dilation=1, bool ceil_mode=False) -> (Tensor, Tensor)
   python_module: nn
   dispatch:
-    CPU: max_pool3d_with_indices_cpu
-    CUDA: max_pool3d_with_indices_cuda
+    CPU: legacy::cpu::_thnn_max_pool3d_with_indices_forward
+    CUDA: legacy::cuda::_thnn_max_pool3d_with_indices_forward
 
 - func: max_pool3d_with_indices_backward(Tensor grad_output, Tensor self, int[3] kernel_size, int[3] stride, int[3] padding, int[3] dilation, bool ceil_mode, Tensor indices, *, Tensor(a!) grad_input) -> Tensor(a!)
   python_module: nn
   dispatch:
-    CPU: max_pool3d_with_indices_backward_out_cpu
-    CUDA: max_pool3d_with_indices_backward_out_cuda
+    CPU: legacy::cpu::_thnn_max_pool3d_with_indices_backward_out
+    CUDA: legacy::cuda::_thnn_max_pool3d_with_indices_backward_out
 
 - func: max_pool3d_with_indices_backward(Tensor grad_output, Tensor self, int[3] kernel_size, int[3] stride, int[3] padding, int[3] dilation, bool ceil_mode, Tensor indices) -> Tensor
   python_module: nn
   dispatch:
-    CPU: max_pool3d_with_indices_backward_cpu
-    CUDA: max_pool3d_with_indices_backward_cuda
+    CPU: legacy::cpu::_thnn_max_pool3d_with_indices_backward
+    CUDA: legacy::cuda::_thnn_max_pool3d_with_indices_backward
 
 - func: max_unpool2d(Tensor self, Tensor indices, int[2] output_size, *, Tensor(a!) out) -> Tensor(a!)
   python_module: nn
   dispatch:
-    CPU: max_unpool2d_out_cpu
-    CUDA: max_unpool2d_out_cuda
+    CPU: legacy::cpu::_thnn_max_unpool2d_forward_out
+    CUDA: legacy::cuda::_thnn_max_unpool2d_forward_out
 
 - func: max_unpool2d(Tensor self, Tensor indices, int[2] output_size) -> Tensor
   python_module: nn
   dispatch:
-    CPU: max_unpool2d_cpu
-    CUDA: max_unpool2d_cuda
+    CPU: legacy::cpu::_thnn_max_unpool2d_forward
+    CUDA: legacy::cuda::_thnn_max_unpool2d_forward
 
 - func: max_unpool2d_backward(Tensor grad_output, Tensor self, Tensor indices, int[2] output_size, *, Tensor(a!) grad_input) -> Tensor(a!)
   python_module: nn
   dispatch:
-    CPU: max_unpool2d_backward_out_cpu
-    CUDA: max_unpool2d_backward_out_cuda
+    CPU: legacy::cpu::_thnn_max_unpool2d_backward_out
+    CUDA: legacy::cuda::_thnn_max_unpool2d_backward_out
 
 - func: max_unpool2d_backward(Tensor grad_output, Tensor self, Tensor indices, int[2] output_size) -> Tensor
   python_module: nn
   dispatch:
-    CPU: max_unpool2d_backward_cpu
-    CUDA: max_unpool2d_backward_cuda
+    CPU: legacy::cpu::_thnn_max_unpool2d_backward
+    CUDA: legacy::cuda::_thnn_max_unpool2d_backward
 
 - func: max_unpool3d(Tensor self, Tensor indices, int[3] output_size, int[3] stride, int[3] padding, *, Tensor(a!) out) -> Tensor(a!)
   python_module: nn
   dispatch:
-    CPU: max_unpool3d_out_cpu
-    CUDA: max_unpool3d_out_cuda
+    CPU: legacy::cpu::_thnn_max_unpool3d_forward_out
+    CUDA: legacy::cuda::_thnn_max_unpool3d_forward_out
 
 - func: max_unpool3d(Tensor self, Tensor indices, int[3] output_size, int[3] stride, int[3] padding) -> Tensor
   python_module: nn
   dispatch:
-    CPU: max_unpool3d_cpu
-    CUDA: max_unpool3d_cuda
+    CPU: legacy::cpu::_thnn_max_unpool3d_forward
+    CUDA: legacy::cuda::_thnn_max_unpool3d_forward
 
 - func: max_unpool3d_backward(Tensor grad_output, Tensor self, Tensor indices, int[3] output_size, int[3] stride, int[3] padding, *, Tensor(a!) grad_input) -> Tensor(a!)
   python_module: nn
   dispatch:
-    CPU: max_unpool3d_backward_out_cpu
-    CUDA: max_unpool3d_backward_out_cuda
+    CPU: legacy::cpu::_thnn_max_unpool3d_backward_out
+    CUDA: legacy::cuda::_thnn_max_unpool3d_backward_out
 
 - func: max_unpool3d_backward(Tensor grad_output, Tensor self, Tensor indices, int[3] output_size, int[3] stride, int[3] padding) -> Tensor
   python_module: nn
   dispatch:
-    CPU: max_unpool3d_backward_cpu
-    CUDA: max_unpool3d_backward_cuda
+    CPU: legacy::cpu::_thnn_max_unpool3d_backward
+    CUDA: legacy::cuda::_thnn_max_unpool3d_backward
 
 - func: reflection_pad1d(Tensor self, int[2] padding, *, Tensor(a!) out) -> Tensor(a!)
   python_module: nn
@@ -5267,26 +5110,26 @@
 - func: sigmoid_backward(Tensor grad_output, Tensor output, *, Tensor(a!) grad_input) -> Tensor(a!)
   python_module: nn
   dispatch:
-    CPU: sigmoid_backward_out_cpu
-    CUDA: sigmoid_backward_out_cuda
+    CPU: legacy::cpu::_thnn_sigmoid_backward_out
+    CUDA: legacy::cuda::_thnn_sigmoid_backward_out
 
 - func: sigmoid_backward(Tensor grad_output, Tensor output) -> Tensor
   python_module: nn
   dispatch:
-    CPU: sigmoid_backward_cpu
-    CUDA: sigmoid_backward_cuda
+    CPU: legacy::cpu::_thnn_sigmoid_backward
+    CUDA: legacy::cuda::_thnn_sigmoid_backward
 
 - func: tanh_backward(Tensor grad_output, Tensor output, *, Tensor(a!) grad_input) -> Tensor(a!)
   python_module: nn
   dispatch:
-    CPU: tanh_backward_out_cpu
-    CUDA: tanh_backward_out_cuda
+    CPU: legacy::cpu::_thnn_tanh_backward_out
+    CUDA: legacy::cuda::_thnn_tanh_backward_out
 
 - func: tanh_backward(Tensor grad_output, Tensor output) -> Tensor
   python_module: nn
   dispatch:
-    CPU: tanh_backward_cpu
-    CUDA: tanh_backward_cuda
+    CPU: legacy::cpu::_thnn_tanh_backward
+    CUDA: legacy::cuda::_thnn_tanh_backward
 
 - func: thnn_conv_transpose2d(Tensor self, Tensor weight, int[2] kernel_size, Tensor? bias=None, int[2] stride=1, int[2] padding=0, int[2] output_padding=0, int[2] dilation=1, *, Tensor(a!) out) -> Tensor(a!)
   python_module: nn
@@ -5297,26 +5140,26 @@
 - func: thnn_conv_transpose2d_forward(Tensor self, Tensor weight, int[2] kernel_size, Tensor? bias, int[2] stride, int[2] padding, int[2] output_padding, int[2] dilation, *, Tensor(a!) output, Tensor(b!) columns, Tensor(c!) ones) -> (Tensor(a!), Tensor(b!), Tensor(c!))
   python_module: nn
   dispatch:
-    CPU: thnn_conv_transpose2d_forward_out_cpu
-    CUDA: thnn_conv_transpose2d_forward_out_cuda
+    CPU: legacy::cpu::_thnn_conv_transpose2d_forward_out
+    CUDA: legacy::cuda::_thnn_conv_transpose2d_forward_out
 
 - func: thnn_conv_transpose2d_forward(Tensor self, Tensor weight, int[2] kernel_size, Tensor? bias, int[2] stride, int[2] padding, int[2] output_padding, int[2] dilation) -> (Tensor output, Tensor columns, Tensor ones)
   python_module: nn
   dispatch:
-    CPU: thnn_conv_transpose2d_forward_cpu
-    CUDA: thnn_conv_transpose2d_forward_cuda
+    CPU: legacy::cpu::_thnn_conv_transpose2d_forward
+    CUDA: legacy::cuda::_thnn_conv_transpose2d_forward
 
 - func: thnn_conv_transpose2d_backward(Tensor grad_output, Tensor self, Tensor weight, int[2] kernel_size, int[2] stride, int[2] padding, int[2] output_padding, int[2] dilation, Tensor columns, Tensor ones, *, Tensor?(a!) grad_input, Tensor?(b!) grad_weight, Tensor?(c!) grad_bias) -> (Tensor(a!), Tensor(b!), Tensor(c!))
   python_module: nn
   dispatch:
-    CPU: thnn_conv_transpose2d_backward_out_cpu
-    CUDA: thnn_conv_transpose2d_backward_out_cuda
+    CPU: legacy::cpu::_thnn_conv_transpose2d_backward_out
+    CUDA: legacy::cuda::_thnn_conv_transpose2d_backward_out
 
 - func: thnn_conv_transpose2d_backward(Tensor grad_output, Tensor self, Tensor weight, int[2] kernel_size, int[2] stride, int[2] padding, int[2] output_padding, int[2] dilation, Tensor columns, Tensor ones, bool[3] output_mask) -> (Tensor grad_input, Tensor grad_weight, Tensor grad_bias)
   python_module: nn
   dispatch:
-    CPU: thnn_conv_transpose2d_backward_cpu
-    CUDA: thnn_conv_transpose2d_backward_cuda
+    CPU: legacy::cpu::_thnn_conv_transpose2d_backward
+    CUDA: legacy::cuda::_thnn_conv_transpose2d_backward
 
 - func: thnn_conv_transpose3d(Tensor self, Tensor weight, int[3] kernel_size, Tensor? bias=None, int[3] stride=1, int[3] padding=0, int[3] output_padding=0, int[3] dilation=1, *, Tensor(a!) out) -> Tensor(a!)
   python_module: nn
@@ -5327,26 +5170,26 @@
 - func: thnn_conv_transpose3d_forward(Tensor self, Tensor weight, int[3] kernel_size, Tensor? bias, int[3] stride, int[3] padding, int[3] output_padding, int[3] dilation, *, Tensor(a!) output, Tensor(b!) finput, Tensor(c!) fgrad_input) -> (Tensor(a!), Tensor(b!), Tensor(c!))
   python_module: nn
   dispatch:
-    CPU: thnn_conv_transpose3d_forward_out_cpu
-    CUDA: thnn_conv_transpose3d_forward_out_cuda
+    CPU: legacy::cpu::_thnn_conv_transpose3d_forward_out
+    CUDA: legacy::cuda::_thnn_conv_transpose3d_forward_out
 
 - func: thnn_conv_transpose3d_forward(Tensor self, Tensor weight, int[3] kernel_size, Tensor? bias, int[3] stride, int[3] padding, int[3] output_padding, int[3] dilation) -> (Tensor output, Tensor finput, Tensor fgrad_input)
   python_module: nn
   dispatch:
-    CPU: thnn_conv_transpose3d_forward_cpu
-    CUDA: thnn_conv_transpose3d_forward_cuda
+    CPU: legacy::cpu::_thnn_conv_transpose3d_forward
+    CUDA: legacy::cuda::_thnn_conv_transpose3d_forward
 
 - func: thnn_conv_transpose3d_backward(Tensor grad_output, Tensor self, Tensor weight, int[3] kernel_size, int[3] stride, int[3] padding, int[3] output_padding, int[3] dilation, Tensor finput, Tensor fgrad_input, *, Tensor?(a!) grad_input, Tensor?(b!) grad_weight, Tensor?(c!) grad_bias) -> (Tensor(a!), Tensor(b!), Tensor(c!))
   python_module: nn
   dispatch:
-    CPU: thnn_conv_transpose3d_backward_out_cpu
-    CUDA: thnn_conv_transpose3d_backward_out_cuda
+    CPU: legacy::cpu::_thnn_conv_transpose3d_backward_out
+    CUDA: legacy::cuda::_thnn_conv_transpose3d_backward_out
 
 - func: thnn_conv_transpose3d_backward(Tensor grad_output, Tensor self, Tensor weight, int[3] kernel_size, int[3] stride, int[3] padding, int[3] output_padding, int[3] dilation, Tensor finput, Tensor fgrad_input, bool[3] output_mask) -> (Tensor grad_input, Tensor grad_weight, Tensor grad_bias)
   python_module: nn
   dispatch:
-    CPU: thnn_conv_transpose3d_backward_cpu
-    CUDA: thnn_conv_transpose3d_backward_cuda
+    CPU: legacy::cpu::_thnn_conv_transpose3d_backward
+    CUDA: legacy::cuda::_thnn_conv_transpose3d_backward
 
 - func: thnn_conv2d(Tensor self, Tensor weight, int[2] kernel_size, Tensor? bias=None, int[2] stride=1, int[2] padding=0, *, Tensor(a!) out) -> Tensor(a!)
   python_module: nn
@@ -5357,26 +5200,26 @@
 - func: thnn_conv2d_forward(Tensor self, Tensor weight, int[2] kernel_size, Tensor? bias, int[2] stride, int[2] padding, *, Tensor(a!) output, Tensor(b!) finput, Tensor(c!) fgrad_input) -> (Tensor(a!), Tensor(b!), Tensor(c!))
   python_module: nn
   dispatch:
-    CPU: thnn_conv2d_forward_out_cpu
-    CUDA: thnn_conv2d_forward_out_cuda
+    CPU: legacy::cpu::_thnn_conv2d_forward_out
+    CUDA: legacy::cuda::_thnn_conv2d_forward_out
 
 - func: thnn_conv2d_forward(Tensor self, Tensor weight, int[2] kernel_size, Tensor? bias, int[2] stride, int[2] padding) -> (Tensor output, Tensor finput, Tensor fgrad_input)
   python_module: nn
   dispatch:
-    CPU: thnn_conv2d_forward_cpu
-    CUDA: thnn_conv2d_forward_cuda
+    CPU: legacy::cpu::_thnn_conv2d_forward
+    CUDA: legacy::cuda::_thnn_conv2d_forward
 
 - func: thnn_conv2d_backward(Tensor grad_output, Tensor self, Tensor weight, int[2] kernel_size, int[2] stride, int[2] padding, Tensor finput, Tensor fgrad_input, *, Tensor?(a!) grad_input, Tensor?(b!) grad_weight, Tensor?(c!) grad_bias) -> (Tensor(a!), Tensor(b!), Tensor(c!))
   python_module: nn
   dispatch:
-    CPU: thnn_conv2d_backward_out_cpu
-    CUDA: thnn_conv2d_backward_out_cuda
+    CPU: legacy::cpu::_thnn_conv2d_backward_out
+    CUDA: legacy::cuda::_thnn_conv2d_backward_out
 
 - func: thnn_conv2d_backward(Tensor grad_output, Tensor self, Tensor weight, int[2] kernel_size, int[2] stride, int[2] padding, Tensor finput, Tensor fgrad_input, bool[3] output_mask) -> (Tensor grad_input, Tensor grad_weight, Tensor grad_bias)
   python_module: nn
   dispatch:
-    CPU: thnn_conv2d_backward_cpu
-    CUDA: thnn_conv2d_backward_cuda
+    CPU: legacy::cpu::_thnn_conv2d_backward
+    CUDA: legacy::cuda::_thnn_conv2d_backward
 
 - func: thnn_conv_depthwise2d(Tensor self, Tensor weight, int[2] kernel_size, Tensor? bias=None, int[2] stride=1, int[2] padding=0, int[2] dilation=1, *, Tensor(a!) out) -> Tensor(a!)
   python_module: nn
@@ -5387,22 +5230,22 @@
 - func: thnn_conv_depthwise2d_forward(Tensor self, Tensor weight, int[2] kernel_size, Tensor? bias, int[2] stride, int[2] padding, int[2] dilation, *, Tensor(a!) out) -> Tensor(a!)
   python_module: nn
   dispatch:
-    CUDA: thnn_conv_depthwise2d_forward_out_cuda
+    CUDA: legacy::cuda::_thnn_conv_depthwise2d_forward_out
 
 - func: thnn_conv_depthwise2d_forward(Tensor self, Tensor weight, int[2] kernel_size, Tensor? bias, int[2] stride, int[2] padding, int[2] dilation) -> Tensor
   python_module: nn
   dispatch:
-    CUDA: thnn_conv_depthwise2d_forward_cuda
+    CUDA: legacy::cuda::_thnn_conv_depthwise2d_forward
 
 - func: thnn_conv_depthwise2d_backward(Tensor grad_output, Tensor self, Tensor weight, int[2] kernel_size, int[2] stride, int[2] padding, int[2] dilation, *, Tensor?(a!) grad_input, Tensor?(b!) grad_weight) -> (Tensor(a!), Tensor(b!))
   python_module: nn
   dispatch:
-    CUDA: thnn_conv_depthwise2d_backward_out_cuda
+    CUDA: legacy::cuda::_thnn_conv_depthwise2d_backward_out
 
 - func: thnn_conv_depthwise2d_backward(Tensor grad_output, Tensor self, Tensor weight, int[2] kernel_size, int[2] stride, int[2] padding, int[2] dilation, bool[2] output_mask) -> (Tensor grad_input, Tensor grad_weight)
   python_module: nn
   dispatch:
-    CUDA: thnn_conv_depthwise2d_backward_cuda
+    CUDA: legacy::cuda::_thnn_conv_depthwise2d_backward
 
 - func: thnn_conv3d(Tensor self, Tensor weight, int[3] kernel_size, Tensor? bias=None, int[3] stride=1, int[3] padding=0, *, Tensor(a!) out) -> Tensor(a!)
   python_module: nn
@@ -5413,22 +5256,22 @@
 - func: thnn_conv3d_forward(Tensor self, Tensor weight, int[3] kernel_size, Tensor? bias, int[3] stride, int[3] padding, *, Tensor(a!) output, Tensor(b!) finput, Tensor(c!) fgrad_input) -> (Tensor(a!), Tensor(b!), Tensor(c!))
   python_module: nn
   dispatch:
-    CPU: thnn_conv3d_forward_out_cpu
+    CPU: legacy::cpu::_thnn_conv3d_forward_out
 
 - func: thnn_conv3d_forward(Tensor self, Tensor weight, int[3] kernel_size, Tensor? bias, int[3] stride, int[3] padding) -> (Tensor output, Tensor finput, Tensor fgrad_input)
   python_module: nn
   dispatch:
-    CPU: thnn_conv3d_forward_cpu
+    CPU: legacy::cpu::_thnn_conv3d_forward
 
 - func: thnn_conv3d_backward(Tensor grad_output, Tensor self, Tensor weight, int[3] kernel_size, int[3] stride, int[3] padding, Tensor finput, Tensor fgrad_input, *, Tensor?(a!) grad_input, Tensor?(b!) grad_weight, Tensor?(c!) grad_bias) -> (Tensor(a!), Tensor(b!), Tensor(c!))
   python_module: nn
   dispatch:
-    CPU: thnn_conv3d_backward_out_cpu
+    CPU: legacy::cpu::_thnn_conv3d_backward_out
 
 - func: thnn_conv3d_backward(Tensor grad_output, Tensor self, Tensor weight, int[3] kernel_size, int[3] stride, int[3] padding, Tensor finput, Tensor fgrad_input, bool[3] output_mask) -> (Tensor grad_input, Tensor grad_weight, Tensor grad_bias)
   python_module: nn
   dispatch:
-    CPU: thnn_conv3d_backward_cpu
+    CPU: legacy::cpu::_thnn_conv3d_backward
 
 - func: thnn_conv_dilated2d(Tensor self, Tensor weight, int[2] kernel_size, Tensor? bias=None, int[2] stride=1, int[2] padding=0, int[2] dilation=1, *, Tensor(a!) out) -> Tensor(a!)
   python_module: nn
@@ -5439,26 +5282,26 @@
 - func: thnn_conv_dilated2d_forward(Tensor self, Tensor weight, int[2] kernel_size, Tensor? bias, int[2] stride, int[2] padding, int[2] dilation, *, Tensor(a!) output, Tensor(b!) columns, Tensor(c!) ones) -> (Tensor(a!), Tensor(b!), Tensor(c!))
   python_module: nn
   dispatch:
-    CPU: thnn_conv_dilated2d_forward_out_cpu
-    CUDA: thnn_conv_dilated2d_forward_out_cuda
+    CPU: legacy::cpu::_thnn_conv_dilated2d_forward_out
+    CUDA: legacy::cuda::_thnn_conv_dilated2d_forward_out
 
 - func: thnn_conv_dilated2d_forward(Tensor self, Tensor weight, int[2] kernel_size, Tensor? bias, int[2] stride, int[2] padding, int[2] dilation) -> (Tensor output, Tensor columns, Tensor ones)
   python_module: nn
   dispatch:
-    CPU: thnn_conv_dilated2d_forward_cpu
-    CUDA: thnn_conv_dilated2d_forward_cuda
+    CPU: legacy::cpu::_thnn_conv_dilated2d_forward
+    CUDA: legacy::cuda::_thnn_conv_dilated2d_forward
 
 - func: thnn_conv_dilated2d_backward(Tensor grad_output, Tensor self, Tensor weight, int[2] kernel_size, int[2] stride, int[2] padding, int[2] dilation, Tensor columns, Tensor ones, *, Tensor?(a!) grad_input, Tensor?(b!) grad_weight, Tensor?(c!) grad_bias) -> (Tensor(a!), Tensor(b!), Tensor(c!))
   python_module: nn
   dispatch:
-    CPU: thnn_conv_dilated2d_backward_out_cpu
-    CUDA: thnn_conv_dilated2d_backward_out_cuda
+    CPU: legacy::cpu::_thnn_conv_dilated2d_backward_out
+    CUDA: legacy::cuda::_thnn_conv_dilated2d_backward_out
 
 - func: thnn_conv_dilated2d_backward(Tensor grad_output, Tensor self, Tensor weight, int[2] kernel_size, int[2] stride, int[2] padding, int[2] dilation, Tensor columns, Tensor ones, bool[3] output_mask) -> (Tensor grad_input, Tensor grad_weight, Tensor grad_bias)
   python_module: nn
   dispatch:
-    CPU: thnn_conv_dilated2d_backward_cpu
-    CUDA: thnn_conv_dilated2d_backward_cuda
+    CPU: legacy::cpu::_thnn_conv_dilated2d_backward
+    CUDA: legacy::cuda::_thnn_conv_dilated2d_backward
 
 - func: thnn_conv_dilated3d(Tensor self, Tensor weight, int[3] kernel_size, Tensor? bias=None, int[3] stride=1, int[3] padding=0, int[3] dilation=1, *, Tensor(a!) out) -> Tensor(a!)
   python_module: nn
@@ -5469,47 +5312,47 @@
 - func: thnn_conv_dilated3d_forward(Tensor self, Tensor weight, int[3] kernel_size, Tensor? bias, int[3] stride, int[3] padding, int[3] dilation, *, Tensor(a!) output, Tensor(b!) columns, Tensor(c!) ones) -> (Tensor(a!), Tensor(b!), Tensor(c!))
   python_module: nn
   dispatch:
-    CPU: thnn_conv_dilated3d_forward_out_cpu
-    CUDA: thnn_conv_dilated3d_forward_out_cuda
+    CPU: legacy::cpu::_thnn_conv_dilated3d_forward_out
+    CUDA: legacy::cuda::_thnn_conv_dilated3d_forward_out
 
 - func: thnn_conv_dilated3d_forward(Tensor self, Tensor weight, int[3] kernel_size, Tensor? bias, int[3] stride, int[3] padding, int[3] dilation) -> (Tensor output, Tensor columns, Tensor ones)
   python_module: nn
   dispatch:
-    CPU: thnn_conv_dilated3d_forward_cpu
-    CUDA: thnn_conv_dilated3d_forward_cuda
+    CPU: legacy::cpu::_thnn_conv_dilated3d_forward
+    CUDA: legacy::cuda::_thnn_conv_dilated3d_forward
 
 - func: thnn_conv_dilated3d_backward(Tensor grad_output, Tensor self, Tensor weight, int[3] kernel_size, int[3] stride, int[3] padding, int[] dilation, Tensor columns, Tensor ones, *, Tensor?(a!) grad_input, Tensor?(b!) grad_weight, Tensor?(c!) grad_bias) -> (Tensor(a!), Tensor(b!), Tensor(c!))
   python_module: nn
   dispatch:
-    CPU: thnn_conv_dilated3d_backward_out_cpu
-    CUDA: thnn_conv_dilated3d_backward_out_cuda
+    CPU: legacy::cpu::_thnn_conv_dilated3d_backward_out
+    CUDA: legacy::cuda::_thnn_conv_dilated3d_backward_out
 
 - func: thnn_conv_dilated3d_backward(Tensor grad_output, Tensor self, Tensor weight, int[3] kernel_size, int[3] stride, int[3] padding, int[3] dilation, Tensor columns, Tensor ones, bool[3] output_mask) -> (Tensor grad_input, Tensor grad_weight, Tensor grad_bias)
   python_module: nn
   dispatch:
-    CPU: thnn_conv_dilated3d_backward_cpu
-    CUDA: thnn_conv_dilated3d_backward_cuda
+    CPU: legacy::cpu::_thnn_conv_dilated3d_backward
+    CUDA: legacy::cuda::_thnn_conv_dilated3d_backward
 
 - func: thnn_col2im(Tensor self, int[2] output_size, int[2] kernel_size, int[2] dilation, int[2] padding, int[2] stride) -> Tensor
   python_module: nn
   dispatch:
-    CPU: thnn_col2im_cpu
-    CUDA: thnn_col2im_cuda
+    CPU: legacy::cpu::_thnn_col2im_forward
+    CUDA: legacy::cuda::_thnn_col2im_forward
 
 - func: thnn_col2im_backward(Tensor grad_output, int[2] kernel_size, int[2] dilation, int[2] padding, int[2] stride) -> Tensor
   python_module: nn
   dispatch:
-    CPU: thnn_col2im_backward_cpu
-    CUDA: thnn_col2im_backward_cuda
+    CPU: legacy::cpu::_thnn_col2im_backward
+    CUDA: legacy::cuda::_thnn_col2im_backward
 
 - func: thnn_im2col(Tensor self, int[2] kernel_size, int[2] dilation, int[2] padding, int[2] stride) -> Tensor
   python_module: nn
   dispatch:
-    CPU: thnn_im2col_cpu
-    CUDA: thnn_im2col_cuda
+    CPU: legacy::cpu::_thnn_im2col_forward
+    CUDA: legacy::cuda::_thnn_im2col_forward
 
 - func: thnn_im2col_backward(Tensor grad_output, int[2] input_size, int[2] kernel_size, int[2] dilation, int[2] padding, int[2] stride) -> Tensor
   python_module: nn
   dispatch:
-    CPU: thnn_im2col_backward_cpu
-    CUDA: thnn_im2col_backward_cuda+    CPU: legacy::cpu::_thnn_im2col_backward
+    CUDA: legacy::cuda::_thnn_im2col_backward